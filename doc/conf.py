# -*- coding: utf-8 -*-
# pylint: disable=C0103,W0622
'''
Sphinx documentation for Salt
'''
import functools
import sys
import os
import types

from sphinx.directives import TocTree


# pylint: disable=R0903
class Mock(object):
    '''
    Mock out specified imports

    This allows autodoc to do its thing without having oodles of req'd
    installed libs. This doesn't work with ``import *`` imports.

    http://read-the-docs.readthedocs.org/en/latest/faq.html#i-get-import-errors-on-libraries-that-depend-on-c-modules
    '''
    def __init__(self, *args, **kwargs):
        pass

    def __call__(self, *args, **kwargs):
        ret = Mock()
        # If mocked function is used as a decorator, expose decorated function.
        # if args and callable(args[-1]):
        #     functools.update_wrapper(ret, args[0])
        return ret

    @classmethod
    def __getattr__(cls, name):
        if name in ('__file__', '__path__'):
            return '/dev/null'
        else:
            return Mock()
# pylint: enable=R0903

MOCK_MODULES = [
    # salt core
    'Crypto',
    'Crypto.Cipher',
    'Crypto.Hash',
    'Crypto.PublicKey',
    'Crypto.Random',
    'M2Crypto',
    'msgpack',
    'yaml',
    'yaml.constructor',
    'yaml.nodes',
    'yaml.scanner',
    'zmq',
    'zmq.eventloop',

    # third-party libs for cloud modules
    'libcloud',
    'libcloud.compute',
    'libcloud.compute.base',
    'libcloud.compute.deployment',
    'libcloud.compute.providers',
    'libcloud.compute.types',
    'libcloud.loadbalancer',
    'libcloud.loadbalancer.types',
    'libcloud.loadbalancer.providers',
    'libcloud.common',
    'libcloud.common.google',

    # third-party libs for netapi modules
    'cherrypy',
    'cherrypy.lib',
    'cherrypy.process',
    'cherrypy.wsgiserver',
    'cherrypy.wsgiserver.ssl_builtin',

    'tornado',
    'tornado.concurrent',
    'tornado.gen',
    'tornado.httpserver',
    'tornado.ioloop',
    'tornado.web',
    'tornado.websocket',

    'ws4py',
    'ws4py.server',
    'ws4py.server.cherrypyserver',
    'ws4py.websocket',

    # modules, renderers, states, returners, et al
    'django',
    'libvirt',
    'mako',
    'mako.template',
    'MySQLdb',
    'MySQLdb.cursors',
    'psutil',
    'pycassa',
    'pymongo',
    'rabbitmq_server',
    'redis',
    'requests',
    'rpm',
    'rpmUtils',
    'rpmUtils.arch',
    'yum',
    'OpenSSL',
    'zfs'
]

for mod_name in MOCK_MODULES:
    sys.modules[mod_name] = Mock()

# Define a fake version attribute for libcloud so docs build as supposed
sys.modules['libcloud'].__version__ = '0.0.0'


# -- Add paths to PYTHONPATH ---------------------------------------------------
try:
    docs_basepath = os.path.abspath(os.path.dirname(__file__))
except NameError:
    # sphinx-intl and six execute some code which will raise this NameError
    # assume we're in the doc/ directory
    docs_basepath = os.path.abspath(os.path.dirname('.'))

addtl_paths = (
        os.pardir,  # salt itself (for autodoc)
        '_ext',  # custom Sphinx extensions
)

for path in addtl_paths:
    sys.path.insert(0, os.path.abspath(os.path.join(docs_basepath, path)))


# We're now able to import salt
import salt.version


formulas_dir = os.path.join(os.pardir, docs_basepath, 'formulas')

# ----- Intersphinx Settings ------------------------------------------------>
intersphinx_mapping = {
        'python2': ('http://docs.python.org/2', None),
        'python3': ('http://docs.python.org/3', None)
}
# <---- Intersphinx Settings -------------------------------------------------

# -- General Configuration -----------------------------------------------------

project = 'Salt'
copyright = '2014 SaltStack, Inc.'

version = salt.version.__version__
#release = '.'.join(map(str, salt.version.__version_info__))
<<<<<<< HEAD
release = '2014.7.0'
=======
release = '2014.7.1'
>>>>>>> c391f880

needs_sphinx = '1.3'

spelling_lang = 'en_US'
language = 'en'
locale_dirs = [
    '_locale',
]

master_doc = 'contents'
templates_path = ['_templates']
exclude_patterns = ['_build', '_incl/*', 'ref/cli/_includes/*.rst']

extensions = [
    'saltdomain', # Must come early
    'sphinx.ext.autodoc',
    'sphinx.ext.autosummary',
    'sphinx.ext.extlinks',
    'sphinx.ext.intersphinx',
    'httpdomain',
    'youtube',
    'saltautodoc', # Must be AFTER autodoc
    'shorturls',
]

try:
    import sphinxcontrib.spelling
except ImportError:
    pass
else:
    extensions += ['sphinxcontrib.spelling']

modindex_common_prefix = ['salt.']

autosummary_generate = True

# Define a substitution for linking to the latest release tarball
rst_prolog = """\
.. |saltrepo| replace:: https://github.com/saltstack/salt
.. _`salt-users`: https://groups.google.com/forum/#!forum/salt-users
.. _`salt-announce`: https://groups.google.com/forum/#!forum/salt-announce
.. _`salt-packagers`: https://groups.google.com/forum/#!forum/salt-packagers
"""

# A shortcut for linking to tickets on the GitHub issue tracker
extlinks = {
    'blob': ('https://github.com/saltstack/salt/blob/%s/%%s' % 'develop', None),
    'download': ('https://cloud.github.com/downloads/saltstack/salt/%s', None),
    'issue': ('https://github.com/saltstack/salt/issues/%s', 'issue '),
    'formula_url': ('https://github.com/saltstack-formulas/%s', ''),
}


# ----- Localization -------------------------------------------------------->
locale_dirs = ['locale/']
gettext_compact = False
# <---- Localization ---------------------------------------------------------


### HTML options
html_theme = 'saltstack'
html_theme_path = ['_themes']
html_title = u''
html_short_title = 'Salt'

html_static_path = ['_static']
html_logo = None # specified in the theme layout.html
html_favicon = 'favicon.ico'
html_use_smartypants = False

# Set a var if we're building docs for the live site or not
on_saltstack = 'SALT_ON_SALTSTACK' in os.environ

# Use Google customized search or use Sphinx built-in JavaScript search
if on_saltstack:
    html_search_template = 'googlesearch.html'
else:
    html_search_template = 'searchbox.html'

html_additional_pages = {
    '404': '404.html',
}

html_default_sidebars = [
    html_search_template,
    'version.html',
    'localtoc.html',
    'relations.html',
    'sourcelink.html',
    'saltstack.html',
]
html_sidebars = {
    'ref/**/all/salt.*': [
        html_search_template,
        'version.html',
        'modules-sidebar.html',
        'localtoc.html',
        'relations.html',
        'sourcelink.html',
        'saltstack.html',
    ],
    'ref/formula/all/*': [
    ],
}

html_context = {
    'on_saltstack': on_saltstack,
    'html_default_sidebars': html_default_sidebars,
    'github_base': 'https://github.com/saltstack/salt',
    'github_issues': 'https://github.com/saltstack/salt/issues',
    'github_downloads': 'https://github.com/saltstack/salt/downloads',
}

html_use_index = True
html_last_updated_fmt = '%b %d, %Y'
html_show_sourcelink = False
html_show_sphinx = True
html_show_copyright = True

### Latex options

latex_documents = [
  ('contents','Salt-All.tex','Salt All-In-One Documentation','SaltStack, Inc.','manual'),
  ('contents-1','Salt-1.tex','Salt 1/4 Documentation','SaltStack, Inc.','manual'),
  ('contents-2','Salt-2.tex','Salt 2/4 Documentation', 'SaltStack, Inc.','manual'),
  ('contents-3','Salt-3.tex','Salt 3/4 Documentation','SaltStack, Inc.','manual'),
  ('contents-4','Salt-4.tex','Salt 4/4 Documentation','SaltStack, Inc.','manual'),
]

latex_logo = '_static/salt-logo.pdf'

latex_elements = {
    'inputenc': '',     # use XeTeX instead of the inputenc LaTeX package.
    'utf8extra': '',
    'preamble': '''

\usepackage{fontspec}
\setsansfont{DejaVu Sans}
\setromanfont{DejaVu Serif}
\setmonofont{DejaVu Sans Mono}
''',
}

### Linkcheck options
linkcheck_ignore = [r'http://127.0.0.1',
                    r'http://salt:\d+',
                    r'http://local:\d+',
                    r'https://console.aws.amazon.com',
                    r'http://192.168.33.10',
                    r'http://domain:\d+',
                    r'http://123.456.789.012:\d+',
                    r'http://localhost',
                    r'https://groups.google.com/forum/#!forum/salt-users',
                    r'http://logstash.net/docs/latest/inputs/udp',
                    r'http://logstash.net/docs/latest/inputs/zeromq',
                    r'http://www.youtube.com/saltstack',
                    r'http://raven.readthedocs.org',
                    r'https://getsentry.com',
                    r'http://salt-cloud.readthedocs.org',
                    r'http://salt.readthedocs.org',
                    r'http://www.pip-installer.org/',
                    r'http://www.windowsazure.com/',
                    r'https://github.com/watching',
                    r'dash-feed://',
                    r'https://github.com/saltstack/salt/',
                    r'http://bootstrap.saltstack.org',
                    r'https://bootstrap.saltstack.com',
                    r'https://raw.githubusercontent.com/saltstack/salt-bootstrap/stable/bootstrap-salt.sh',
                    r'media.readthedocs.org/dash/salt/latest/salt.xml',
                    r'https://portal.aws.amazon.com/gp/aws/securityCredentials',
                    r'https://help.github.com/articles/fork-a-repo',
                    r'dash-feed://https%3A//media.readthedocs.org/dash/salt/latest/salt.xml'
                    ]

linkcheck_anchors = False

### Manpage options
# One entry per manual page. List of tuples
# (source start file, name, description, authors, manual section).
authors = [
    'Thomas S. Hatch <thatch45@gmail.com> and many others, please see the Authors file',
]

man_pages = [
    ('contents', 'salt', 'Salt Documentation', authors, 7),
    ('ref/cli/salt', 'salt', 'salt', authors, 1),
    ('ref/cli/salt-master', 'salt-master', 'salt-master Documentation', authors, 1),
    ('ref/cli/salt-minion', 'salt-minion', 'salt-minion Documentation', authors, 1),
    ('ref/cli/salt-key', 'salt-key', 'salt-key Documentation', authors, 1),
    ('ref/cli/salt-cp', 'salt-cp', 'salt-cp Documentation', authors, 1),
    ('ref/cli/salt-call', 'salt-call', 'salt-call Documentation', authors, 1),
    ('ref/cli/salt-syndic', 'salt-syndic', 'salt-syndic Documentation', authors, 1),
    ('ref/cli/salt-run', 'salt-run', 'salt-run Documentation', authors, 1),
    ('ref/cli/salt-ssh', 'salt-ssh', 'salt-ssh Documentation', authors, 1),
    ('ref/cli/salt-cloud', 'salt-cloud', 'Salt Cloud Command', authors, 1),
    ('ref/cli/salt-api', 'salt-api', 'salt-api Command', authors, 1),
    ('ref/cli/salt-unity', 'salt-unity', 'salt-unity Command', authors, 1),
]


### epub options
epub_title = 'Salt Documentation'
epub_author = 'SaltStack, Inc.'
epub_publisher = epub_author
epub_copyright = copyright

epub_scheme = 'URL'
epub_identifier = 'http://saltstack.org/'

#epub_tocdepth = 3


def skip_mod_init_member(app, what, name, obj, skip, options):
    if name.startswith('_'):
        return True
    if isinstance(obj, types.FunctionType) and obj.__name__ == 'mod_init':
        return True
    return False


def _normalize_version(args):
    _, path = args
    return '.'.join([x.zfill(4) for x in (path.split('/')[-1].split('.'))])


class ReleasesTree(TocTree):
    option_spec = dict(TocTree.option_spec)

    def run(self):
        rst = super(ReleasesTree, self).run()
        entries = rst[0][0]['entries'][:]
        entries.sort(key=_normalize_version, reverse=True)
        rst[0][0]['entries'][:] = entries
        return rst


def setup(app):
    app.add_directive('releasestree', ReleasesTree)
    app.connect('autodoc-skip-member', skip_mod_init_member)<|MERGE_RESOLUTION|>--- conflicted
+++ resolved
@@ -153,11 +153,7 @@
 
 version = salt.version.__version__
 #release = '.'.join(map(str, salt.version.__version_info__))
-<<<<<<< HEAD
-release = '2014.7.0'
-=======
 release = '2014.7.1'
->>>>>>> c391f880
 
 needs_sphinx = '1.3'
 
