--- conflicted
+++ resolved
@@ -98,12 +98,7 @@
 # Import salt libs
 import salt.utils
 import salt.fileserver
-<<<<<<< HEAD
-from salt.exceptions import SaltException
-=======
-from salt.ext.six import string_types
 from salt.exceptions import FileserverConfigError
->>>>>>> 5573b186
 from salt.utils.event import tagify
 
 # Import third party libs
@@ -157,11 +152,8 @@
             )
             _recommend()
         return False
-<<<<<<< HEAD
     # pylint: disable=no-member
-=======
-
->>>>>>> 5573b186
+
     gitver = distutils.version.LooseVersion(git.__version__)
     minver_str = '0.3.0'
     minver = distutils.version.LooseVersion(minver_str)
@@ -1416,39 +1408,6 @@
         if repo['root']:
             repo_path = os.path.join(repo['root'], repo_path)
 
-<<<<<<< HEAD
-            blob = None
-            depth = 0
-            if provider == 'gitpython':
-                tree = _get_tree_gitpython(repo, tgt_env)
-                if not tree:
-                    # Branch/tag/SHA not found in repo, try the next
-                    continue
-                while True:
-                    depth += 1
-                    if depth > SYMLINK_RECURSE_DEPTH:
-                        break
-                    try:
-                        file_blob = tree / repo_path
-                        if stat.S_ISLNK(file_blob.mode):
-                            # Path is a symlink. The blob data corresponding to
-                            # this path's object ID will be the target of the
-                            # symlink. Follow the symlink and set repo_path to the
-                            # location indicated in the blob data.
-                            stream = six.StringIO()
-                            file_blob.stream_data(stream)
-                            stream.seek(0)
-                            link_tgt = stream.read()
-                            stream.close()
-                            repo_path = os.path.normpath(
-                                os.path.join(os.path.dirname(repo_path), link_tgt)
-                            )
-                        else:
-                            blob = file_blob
-                            break
-                    except KeyError:
-                        # File not found or repo_path points to a directory
-=======
         blob = None
         depth = 0
         if provider == 'gitpython':
@@ -1467,7 +1426,7 @@
                         # this path's object ID will be the target of the
                         # symlink. Follow the symlink and set repo_path to the
                         # location indicated in the blob data.
-                        stream = StringIO()
+                        stream = six.StringIO()
                         file_blob.stream_data(stream)
                         stream.seek(0)
                         link_tgt = stream.read()
@@ -1477,7 +1436,6 @@
                         )
                     else:
                         blob = file_blob
->>>>>>> 5573b186
                         break
                 except KeyError:
                     # File not found or repo_path points to a directory
