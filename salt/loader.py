# -*- coding: utf-8 -*-
'''
The Salt loader is the core to Salt's plugin system, the loader scans
directories for python loadable code and organizes the code into the
plugin interfaces used by Salt.
'''

# Import python libs
from __future__ import absolute_import
import os
import sys
import time
import logging
import inspect
import tempfile
import functools
import types
from collections import MutableMapping
from zipimport import zipimporter

# Import salt libs
import salt.config
import salt.syspaths
import salt.utils.context
import salt.utils.dictupdate
import salt.utils.event
import salt.utils.files
import salt.utils.lazy
import salt.utils.odict
import salt.utils.platform
import salt.utils.versions
from salt.exceptions import LoaderError
from salt.template import check_render_pipe_str
from salt.utils.decorators import Depends

# Import 3rd-party libs
from salt.ext import six
from salt.ext.six.moves import reload_module

if sys.version_info[:2] >= (3, 5):
    import importlib.machinery  # pylint: disable=no-name-in-module,import-error
    import importlib.util  # pylint: disable=no-name-in-module,import-error
    USE_IMPORTLIB = True
else:
    import imp
    USE_IMPORTLIB = False

try:
    import pkg_resources
    HAS_PKG_RESOURCES = True
except ImportError:
    HAS_PKG_RESOURCES = False

log = logging.getLogger(__name__)

SALT_BASE_PATH = os.path.abspath(salt.syspaths.INSTALL_DIR)
LOADED_BASE_NAME = u'salt.loaded'

if USE_IMPORTLIB:
    # pylint: disable=no-member
    MODULE_KIND_SOURCE = 1
    MODULE_KIND_COMPILED = 2
    MODULE_KIND_EXTENSION = 3
    MODULE_KIND_PKG_DIRECTORY = 5
    SUFFIXES = []
    for suffix in importlib.machinery.EXTENSION_SUFFIXES:
        SUFFIXES.append((suffix, u'rb', MODULE_KIND_EXTENSION))
    for suffix in importlib.machinery.BYTECODE_SUFFIXES:
        SUFFIXES.append((suffix, u'rb', MODULE_KIND_COMPILED))
    for suffix in importlib.machinery.SOURCE_SUFFIXES:
        SUFFIXES.append((suffix, u'rb', MODULE_KIND_SOURCE))
    MODULE_KIND_MAP = {
        MODULE_KIND_SOURCE: importlib.machinery.SourceFileLoader,
        MODULE_KIND_COMPILED: importlib.machinery.SourcelessFileLoader,
        MODULE_KIND_EXTENSION: importlib.machinery.ExtensionFileLoader
    }
    # pylint: enable=no-member
else:
    SUFFIXES = imp.get_suffixes()

# Because on the cloud drivers we do `from salt.cloud.libcloudfuncs import *`
# which simplifies code readability, it adds some unsupported functions into
# the driver's module scope.
# We list un-supported functions here. These will be removed from the loaded.
#  TODO:  remove the need for this cross-module code. Maybe use NotImplemented
LIBCLOUD_FUNCS_NOT_SUPPORTED = (
<<<<<<< HEAD
    'parallels.avail_sizes',
    'parallels.avail_locations',
    'proxmox.avail_sizes',
    'rackspace.reboot',
    'openstack.list_locations',
    'rackspace.list_locations'
=======
    u'parallels.avail_sizes',
    u'parallels.avail_locations',
    u'proxmox.avail_sizes',
    u'saltify.destroy',
    u'saltify.avail_sizes',
    u'saltify.avail_images',
    u'saltify.avail_locations',
    u'rackspace.reboot',
    u'openstack.list_locations',
    u'rackspace.list_locations'
>>>>>>> fbf2e0d3
)

# Will be set to pyximport module at runtime if cython is enabled in config.
pyximport = None


def static_loader(
        opts,
        ext_type,
        tag,
        pack=None,
        int_type=None,
        ext_dirs=True,
        ext_type_dirs=None,
        base_path=None,
        filter_name=None,
        ):
    funcs = LazyLoader(
        _module_dirs(
            opts,
            ext_type,
            tag,
            int_type,
            ext_dirs,
            ext_type_dirs,
            base_path,
        ),
        opts,
        tag=tag,
        pack=pack,
    )
    ret = {}
    funcs._load_all()
    if filter_name:
        funcs = FilterDictWrapper(funcs, filter_name)
    for key in funcs:
        ret[key] = funcs[key]
    return ret


def _module_dirs(
        opts,
        ext_type,
        tag=None,
        int_type=None,
        ext_dirs=True,
        ext_type_dirs=None,
        base_path=None,
        ):
    if tag is None:
        tag = ext_type
    sys_types = os.path.join(base_path or SALT_BASE_PATH, int_type or ext_type)
    ext_types = os.path.join(opts[u'extension_modules'], ext_type)

    ext_type_types = []
    if ext_dirs:
        if ext_type_dirs is None:
            ext_type_dirs = u'{0}_dirs'.format(tag)
        if ext_type_dirs in opts:
            ext_type_types.extend(opts[ext_type_dirs])
        if HAS_PKG_RESOURCES and ext_type_dirs:
            for entry_point in pkg_resources.iter_entry_points(u'salt.loader', ext_type_dirs):
                loaded_entry_point = entry_point.load()
                for path in loaded_entry_point():
                    ext_type_types.append(path)

    cli_module_dirs = []
    # The dirs can be any module dir, or a in-tree _{ext_type} dir
    for _dir in opts.get(u'module_dirs', []):
        # Prepend to the list to match cli argument ordering
        maybe_dir = os.path.join(_dir, ext_type)
        if os.path.isdir(maybe_dir):
            cli_module_dirs.insert(0, maybe_dir)
            continue

        maybe_dir = os.path.join(_dir, u'_{0}'.format(ext_type))
        if os.path.isdir(maybe_dir):
            cli_module_dirs.insert(0, maybe_dir)

    return cli_module_dirs + ext_type_types + [ext_types, sys_types]


def minion_mods(
        opts,
        context=None,
        utils=None,
        whitelist=None,
        initial_load=False,
        loaded_base_name=None,
        notify=False,
        static_modules=None,
        proxy=None):
    '''
    Load execution modules

    Returns a dictionary of execution modules appropriate for the current
    system by evaluating the __virtual__() function in each module.

    :param dict opts: The Salt options dictionary

    :param dict context: A Salt context that should be made present inside
                            generated modules in __context__

    :param dict utils: Utility functions which should be made available to
                            Salt modules in __utils__. See `utils_dirs` in
                            salt.config for additional information about
                            configuration.

    :param list whitelist: A list of modules which should be whitelisted.
    :param bool initial_load: Deprecated flag! Unused.
    :param str loaded_base_name: A string marker for the loaded base name.
    :param bool notify: Flag indicating that an event should be fired upon
                        completion of module loading.

    .. code-block:: python

        import salt.config
        import salt.loader

        __opts__ = salt.config.minion_config('/etc/salt/minion')
        __grains__ = salt.loader.grains(__opts__)
        __opts__['grains'] = __grains__
        __utils__ = salt.loader.utils(__opts__)
        __salt__ = salt.loader.minion_mods(__opts__, utils=__utils__)
        __salt__['test.ping']()
    '''
    # TODO Publish documentation for module whitelisting
    if not whitelist:
        whitelist = opts.get(u'whitelist_modules', None)
    ret = LazyLoader(
        _module_dirs(opts, u'modules', u'module'),
        opts,
        tag=u'module',
        pack={u'__context__': context, u'__utils__': utils, u'__proxy__': proxy},
        whitelist=whitelist,
        loaded_base_name=loaded_base_name,
        static_modules=static_modules,
    )

    ret.pack[u'__salt__'] = ret

    # Load any provider overrides from the configuration file providers option
    #  Note: Providers can be pkg, service, user or group - not to be confused
    #        with cloud providers.
    providers = opts.get(u'providers', False)
    if providers and isinstance(providers, dict):
        for mod in providers:
            # sometimes providers opts is not to diverge modules but
            # for other configuration
            try:
                funcs = raw_mod(opts, providers[mod], ret)
            except TypeError:
                break
            else:
                if funcs:
                    for func in funcs:
                        f_key = u'{0}{1}'.format(mod, func[func.rindex(u'.'):])
                        ret[f_key] = funcs[func]

    if notify:
        evt = salt.utils.event.get_event(u'minion', opts=opts, listen=False)
        evt.fire_event({u'complete': True}, tag=u'/salt/minion/minion_mod_complete')

    return ret


def raw_mod(opts, name, functions, mod=u'modules'):
    '''
    Returns a single module loaded raw and bypassing the __virtual__ function

    .. code-block:: python

        import salt.config
        import salt.loader

        __opts__ = salt.config.minion_config('/etc/salt/minion')
        testmod = salt.loader.raw_mod(__opts__, 'test', None)
        testmod['test.ping']()
    '''
    loader = LazyLoader(
        _module_dirs(opts, mod, u'rawmodule'),
        opts,
        tag=u'rawmodule',
        virtual_enable=False,
        pack={u'__salt__': functions},
    )
    # if we don't have the module, return an empty dict
    if name not in loader.file_mapping:
        return {}

    loader._load_module(name)  # load a single module (the one passed in)
    return dict(loader._dict)  # return a copy of *just* the funcs for `name`


def engines(opts, functions, runners, utils, proxy=None):
    '''
    Return the master services plugins
    '''
    pack = {u'__salt__': functions,
            u'__runners__': runners,
            u'__proxy__': proxy,
            u'__utils__': utils}
    return LazyLoader(
        _module_dirs(opts, u'engines'),
        opts,
        tag=u'engines',
        pack=pack,
    )


def proxy(opts, functions=None, returners=None, whitelist=None, utils=None):
    '''
    Returns the proxy module for this salt-proxy-minion
    '''
    ret = LazyLoader(
        _module_dirs(opts, u'proxy'),
        opts,
        tag=u'proxy',
        pack={u'__salt__': functions, u'__ret__': returners, u'__utils__': utils},
    )

    ret.pack[u'__proxy__'] = ret

    return ret


def returners(opts, functions, whitelist=None, context=None, proxy=None):
    '''
    Returns the returner modules
    '''
    return LazyLoader(
        _module_dirs(opts, u'returners', u'returner'),
        opts,
        tag=u'returner',
        whitelist=whitelist,
        pack={u'__salt__': functions, u'__context__': context, u'__proxy__': proxy or {}},
    )


def utils(opts, whitelist=None, context=None, proxy=proxy):
    '''
    Returns the utility modules
    '''
    return LazyLoader(
        _module_dirs(opts, u'utils', ext_type_dirs=u'utils_dirs'),
        opts,
        tag=u'utils',
        whitelist=whitelist,
        pack={u'__context__': context, u'__proxy__': proxy or {}},
    )


def pillars(opts, functions, context=None):
    '''
    Returns the pillars modules
    '''
    ret = LazyLoader(_module_dirs(opts, u'pillar'),
                     opts,
                     tag=u'pillar',
                     pack={u'__salt__': functions,
                           u'__context__': context,
                           u'__utils__': utils(opts)})
    ret.pack[u'__ext_pillar__'] = ret
    return FilterDictWrapper(ret, u'.ext_pillar')


def tops(opts):
    '''
    Returns the tops modules
    '''
    if u'master_tops' not in opts:
        return {}
    whitelist = list(opts[u'master_tops'].keys())
    ret = LazyLoader(
        _module_dirs(opts, u'tops', u'top'),
        opts,
        tag=u'top',
        whitelist=whitelist,
    )
    return FilterDictWrapper(ret, u'.top')


def wheels(opts, whitelist=None):
    '''
    Returns the wheels modules
    '''
    return LazyLoader(
        _module_dirs(opts, u'wheel'),
        opts,
        tag=u'wheel',
        whitelist=whitelist,
    )


def outputters(opts):
    '''
    Returns the outputters modules

    :param dict opts: The Salt options dictionary
    :returns: LazyLoader instance, with only outputters present in the keyspace
    '''
    ret = LazyLoader(
        _module_dirs(opts, u'output', ext_type_dirs=u'outputter_dirs'),
        opts,
        tag=u'output',
    )
    wrapped_ret = FilterDictWrapper(ret, u'.output')
    # TODO: this name seems terrible... __salt__ should always be execution mods
    ret.pack[u'__salt__'] = wrapped_ret
    return wrapped_ret


def serializers(opts):
    '''
    Returns the serializers modules
    :param dict opts: The Salt options dictionary
    :returns: LazyLoader instance, with only serializers present in the keyspace
    '''
    return LazyLoader(
        _module_dirs(opts, u'serializers'),
        opts,
        tag=u'serializers',
    )


def auth(opts, whitelist=None):
    '''
    Returns the auth modules

    :param dict opts: The Salt options dictionary
    :returns: LazyLoader
    '''
    return LazyLoader(
        _module_dirs(opts, u'auth'),
        opts,
        tag=u'auth',
        whitelist=whitelist,
        pack={u'__salt__': minion_mods(opts)},
    )


def fileserver(opts, backends):
    '''
    Returns the file server modules
    '''
    return LazyLoader(_module_dirs(opts, u'fileserver'),
                      opts,
                      tag=u'fileserver',
                      whitelist=backends,
                      pack={u'__utils__': utils(opts)})


def roster(opts, runner, whitelist=None):
    '''
    Returns the roster modules
    '''
    return LazyLoader(
        _module_dirs(opts, u'roster'),
        opts,
        tag=u'roster',
        whitelist=whitelist,
        pack={u'__runner__': runner},
    )


def thorium(opts, functions, runners):
    '''
    Load the thorium runtime modules
    '''
    pack = {u'__salt__': functions, u'__runner__': runners, u'__context__': {}}
    ret = LazyLoader(_module_dirs(opts, u'thorium'),
            opts,
            tag=u'thorium',
            pack=pack)
    ret.pack[u'__thorium__'] = ret
    return ret


def states(opts, functions, utils, serializers, whitelist=None, proxy=None):
    '''
    Returns the state modules

    :param dict opts: The Salt options dictionary
    :param dict functions: A dictionary of minion modules, with module names as
                            keys and funcs as values.

    .. code-block:: python

        import salt.config
        import salt.loader

        __opts__ = salt.config.minion_config('/etc/salt/minion')
        statemods = salt.loader.states(__opts__, None, None)
    '''
    ret = LazyLoader(
        _module_dirs(opts, u'states'),
        opts,
        tag=u'states',
        pack={u'__salt__': functions, u'__proxy__': proxy or {}},
        whitelist=whitelist,
    )
    ret.pack[u'__states__'] = ret
    ret.pack[u'__utils__'] = utils
    ret.pack[u'__serializers__'] = serializers
    return ret


def beacons(opts, functions, context=None, proxy=None):
    '''
    Load the beacon modules

    :param dict opts: The Salt options dictionary
    :param dict functions: A dictionary of minion modules, with module names as
                            keys and funcs as values.
    '''
    return LazyLoader(
        _module_dirs(opts, u'beacons'),
        opts,
        tag=u'beacons',
        pack={u'__context__': context, u'__salt__': functions, u'__proxy__': proxy or {}},
        virtual_funcs=[],
    )


def log_handlers(opts):
    '''
    Returns the custom logging handler modules

    :param dict opts: The Salt options dictionary
    '''
    ret = LazyLoader(
        _module_dirs(
            opts,
            u'log_handlers',
            int_type=u'handlers',
            base_path=os.path.join(SALT_BASE_PATH, u'log'),
        ),
        opts,
        tag=u'log_handlers',
    )
    return FilterDictWrapper(ret, u'.setup_handlers')


def ssh_wrapper(opts, functions=None, context=None):
    '''
    Returns the custom logging handler modules
    '''
    return LazyLoader(
        _module_dirs(
            opts,
            u'wrapper',
            base_path=os.path.join(SALT_BASE_PATH, os.path.join(u'client', u'ssh')),
        ),
        opts,
        tag=u'wrapper',
        pack={
            u'__salt__': functions,
            u'__grains__': opts.get(u'grains', {}),
            u'__pillar__': opts.get(u'pillar', {}),
            u'__context__': context,
            },
    )


def render(opts, functions, states=None, proxy=None):
    '''
    Returns the render modules
    '''
    pack = {u'__salt__': functions,
            u'__grains__': opts.get(u'grains', {})}
    if states:
        pack[u'__states__'] = states
    pack[u'__proxy__'] = proxy or {}
    ret = LazyLoader(
        _module_dirs(
            opts,
            u'renderers',
            u'render',
            ext_type_dirs=u'render_dirs',
        ),
        opts,
        tag=u'render',
        pack=pack,
    )
    rend = FilterDictWrapper(ret, u'.render')

    if not check_render_pipe_str(opts[u'renderer'], rend, opts[u'renderer_blacklist'], opts[u'renderer_whitelist']):
        err = (u'The renderer {0} is unavailable, this error is often because '
               u'the needed software is unavailable'.format(opts[u'renderer']))
        log.critical(err)
        raise LoaderError(err)
    return rend


def grain_funcs(opts, proxy=None):
    '''
    Returns the grain functions

      .. code-block:: python

          import salt.config
          import salt.loader

          __opts__ = salt.config.minion_config('/etc/salt/minion')
          grainfuncs = salt.loader.grain_funcs(__opts__)
    '''
    return LazyLoader(
        _module_dirs(
            opts,
            u'grains',
            u'grain',
            ext_type_dirs=u'grains_dirs',
        ),
        opts,
        tag=u'grains',
    )


def _load_cached_grains(opts, cfn):
    '''
    Returns the grains cached in cfn, or None if the cache is too old or is
    corrupted.
    '''
    if not os.path.isfile(cfn):
        log.debug(u'Grains cache file does not exist.')
        return None

    grains_cache_age = int(time.time() - os.path.getmtime(cfn))
    if grains_cache_age > opts.get(u'grains_cache_expiration', 300):
        log.debug(
            u'Grains cache last modified %s seconds ago and cache '
            u'expiration is set to %s. Grains cache expired. '
            u'Refreshing.',
            grains_cache_age, opts.get(u'grains_cache_expiration', 300)
        )
        return None

    if opts.get(u'refresh_grains_cache', False):
        log.debug(u'refresh_grains_cache requested, Refreshing.')
        return None

    log.debug(u'Retrieving grains from cache')
    try:
        serial = salt.payload.Serial(opts)
        with salt.utils.files.fopen(cfn, u'rb') as fp_:
            cached_grains = serial.load(fp_)
        if not cached_grains:
            log.debug(u'Cached grains are empty, cache might be corrupted. Refreshing.')
            return None

        return cached_grains
    except (IOError, OSError):
        return None


def grains(opts, force_refresh=False, proxy=None):
    '''
    Return the functions for the dynamic grains and the values for the static
    grains.

    Since grains are computed early in the startup process, grains functions
    do not have __salt__ or __proxy__ available.  At proxy-minion startup,
    this function is called with the proxymodule LazyLoader object so grains
    functions can communicate with their controlled device.

    .. code-block:: python

        import salt.config
        import salt.loader

        __opts__ = salt.config.minion_config('/etc/salt/minion')
        __grains__ = salt.loader.grains(__opts__)
        print __grains__['id']
    '''
    # Need to re-import salt.config, somehow it got lost when a minion is starting
    import salt.config
    # if we have no grains, lets try loading from disk (TODO: move to decorator?)
    cfn = os.path.join(
        opts[u'cachedir'],
        u'grains.cache.p'
    )
    if not force_refresh and opts.get(u'grains_cache', False):
        cached_grains = _load_cached_grains(opts, cfn)
        if cached_grains:
            return cached_grains
    else:
        log.debug(u'Grains refresh requested. Refreshing grains.')

    if opts.get(u'skip_grains', False):
        return {}
    grains_deep_merge = opts.get(u'grains_deep_merge', False) is True
    if u'conf_file' in opts:
        pre_opts = {}
        pre_opts.update(salt.config.load_config(
            opts[u'conf_file'], u'SALT_MINION_CONFIG',
            salt.config.DEFAULT_MINION_OPTS[u'conf_file']
        ))
        default_include = pre_opts.get(
            u'default_include', opts[u'default_include']
        )
        include = pre_opts.get(u'include', [])
        pre_opts.update(salt.config.include_config(
            default_include, opts[u'conf_file'], verbose=False
        ))
        pre_opts.update(salt.config.include_config(
            include, opts[u'conf_file'], verbose=True
        ))
        if u'grains' in pre_opts:
            opts[u'grains'] = pre_opts[u'grains']
        else:
            opts[u'grains'] = {}
    else:
        opts[u'grains'] = {}

    grains_data = {}
    funcs = grain_funcs(opts, proxy=proxy)
    if force_refresh:  # if we refresh, lets reload grain modules
        funcs.clear()
    # Run core grains
    for key in funcs:
        if not key.startswith(u'core.'):
            continue
        log.trace(u'Loading %s grain', key)
        ret = funcs[key]()
        if not isinstance(ret, dict):
            continue
        if grains_deep_merge:
            salt.utils.dictupdate.update(grains_data, ret)
        else:
            grains_data.update(ret)

    # Run the rest of the grains
    for key in funcs:
        if key.startswith(u'core.') or key == u'_errors':
            continue
        try:
            # Grains are loaded too early to take advantage of the injected
            # __proxy__ variable.  Pass an instance of that LazyLoader
            # here instead to grains functions if the grains functions take
            # one parameter.  Then the grains can have access to the
            # proxymodule for retrieving information from the connected
            # device.
            log.trace(u'Loading %s grain', key)
            if funcs[key].__code__.co_argcount == 1:
                ret = funcs[key](proxy)
            else:
                ret = funcs[key]()
        except Exception:
            if salt.utils.platform.is_proxy():
                log.info(u'The following CRITICAL message may not be an error; the proxy may not be completely established yet.')
            log.critical(
                u'Failed to load grains defined in grain file %s in '
                u'function %s, error:\n', key, funcs[key],
                exc_info=True
            )
            continue
        if not isinstance(ret, dict):
            continue
        if grains_deep_merge:
            salt.utils.dictupdate.update(grains_data, ret)
        else:
            grains_data.update(ret)

    if opts.get(u'proxy_merge_grains_in_module', True) and proxy:
        try:
            proxytype = proxy.opts[u'proxy'][u'proxytype']
            if proxytype + u'.grains' in proxy:
                if proxytype + u'.initialized' in proxy and proxy[proxytype + u'.initialized']():
                    try:
                        proxytype = proxy.opts[u'proxy'][u'proxytype']
                        ret = proxy[proxytype + u'.grains']()
                        if grains_deep_merge:
                            salt.utils.dictupdate.update(grains_data, ret)
                        else:
                            grains_data.update(ret)
                    except Exception:
                        log.critical(u'Failed to run proxy\'s grains function!',
                            exc_info=True
                        )
        except KeyError:
            pass

    grains_data.update(opts[u'grains'])
    # Write cache if enabled
    if opts.get(u'grains_cache', False):
        cumask = os.umask(0o77)
        try:
            if salt.utils.platform.is_windows():
                # Late import
                import salt.modules.cmdmod
                # Make sure cache file isn't read-only
                salt.modules.cmdmod._run_quiet(u'attrib -R "{0}"'.format(cfn))
            with salt.utils.files.fopen(cfn, u'w+b') as fp_:
                try:
                    serial = salt.payload.Serial(opts)
                    serial.dump(grains_data, fp_)
                except TypeError as e:
                    log.error(u'Failed to serialize grains cache: %s', e)
                    raise  # re-throw for cleanup
        except Exception as e:
            log.error(u'Unable to write to grains cache file %s: %s', cfn, e)
            # Based on the original exception, the file may or may not have been
            # created. If it was, we will remove it now, as the exception means
            # the serialized data is not to be trusted, no matter what the
            # exception is.
            if os.path.isfile(cfn):
                os.unlink(cfn)
        os.umask(cumask)

    if grains_deep_merge:
        salt.utils.dictupdate.update(grains_data, opts[u'grains'])
    else:
        grains_data.update(opts[u'grains'])
    return grains_data


# TODO: get rid of? Does anyone use this? You should use raw() instead
def call(fun, **kwargs):
    '''
    Directly call a function inside a loader directory
    '''
    args = kwargs.get(u'args', [])
    dirs = kwargs.get(u'dirs', [])

    funcs = LazyLoader(
        [os.path.join(SALT_BASE_PATH, u'modules')] + dirs,
        None,
        tag=u'modules',
        virtual_enable=False,
    )
    return funcs[fun](*args)


def runner(opts, utils=None):
    '''
    Directly call a function inside a loader directory
    '''
    if utils is None:
        utils = {}
    ret = LazyLoader(
        _module_dirs(opts, u'runners', u'runner', ext_type_dirs=u'runner_dirs'),
        opts,
        tag=u'runners',
        pack={u'__utils__': utils},
    )
    # TODO: change from __salt__ to something else, we overload __salt__ too much
    ret.pack[u'__salt__'] = ret
    return ret


def queues(opts):
    '''
    Directly call a function inside a loader directory
    '''
    return LazyLoader(
        _module_dirs(opts, u'queues', u'queue', ext_type_dirs=u'queue_dirs'),
        opts,
        tag=u'queues',
    )


def sdb(opts, functions=None, whitelist=None, utils=None):
    '''
    Make a very small database call
    '''
    if utils is None:
        utils = {}

    return LazyLoader(
        _module_dirs(opts, u'sdb'),
        opts,
        tag=u'sdb',
        pack={
            u'__sdb__': functions,
            u'__opts__': opts,
            u'__utils__': utils,
        },
        whitelist=whitelist,
    )


def pkgdb(opts):
    '''
    Return modules for SPM's package database

    .. versionadded:: 2015.8.0
    '''
    return LazyLoader(
        _module_dirs(
            opts,
            u'pkgdb',
            base_path=os.path.join(SALT_BASE_PATH, u'spm')
        ),
        opts,
        tag=u'pkgdb'
    )


def pkgfiles(opts):
    '''
    Return modules for SPM's file handling

    .. versionadded:: 2015.8.0
    '''
    return LazyLoader(
        _module_dirs(
            opts,
            u'pkgfiles',
            base_path=os.path.join(SALT_BASE_PATH, u'spm')
        ),
        opts,
        tag=u'pkgfiles'
    )


def clouds(opts):
    '''
    Return the cloud functions
    '''
    # Let's bring __active_provider_name__, defaulting to None, to all cloud
    # drivers. This will get temporarily updated/overridden with a context
    # manager when needed.
    functions = LazyLoader(
        _module_dirs(opts,
                     u'clouds',
                     u'cloud',
                     base_path=os.path.join(SALT_BASE_PATH, u'cloud'),
                     int_type=u'clouds'),
        opts,
        tag=u'clouds',
        pack={u'__utils__': salt.loader.utils(opts),
              u'__active_provider_name__': None},
    )
    for funcname in LIBCLOUD_FUNCS_NOT_SUPPORTED:
        log.trace(
            u'\'%s\' has been marked as not supported. Removing from the '
            u'list of supported cloud functions', funcname
        )
        functions.pop(funcname, None)
    return functions


def netapi(opts):
    '''
    Return the network api functions
    '''
    return LazyLoader(
        _module_dirs(opts, u'netapi'),
        opts,
        tag=u'netapi',
    )


def executors(opts, functions=None, context=None, proxy=None):
    '''
    Returns the executor modules
    '''
    return LazyLoader(
        _module_dirs(opts, u'executors', u'executor'),
        opts,
        tag=u'executor',
        pack={u'__salt__': functions, u'__context__': context or {}, u'__proxy__': proxy or {}},
    )


def cache(opts, serial):
    '''
    Returns the returner modules
    '''
    return LazyLoader(
        _module_dirs(opts, u'cache', u'cache'),
        opts,
        tag=u'cache',
        pack={u'__opts__': opts, u'__context__': {u'serial': serial}},
    )


def _generate_module(name):
    if name in sys.modules:
        return

    code = u"'''Salt loaded {0} parent module'''".format(name.split(u'.')[-1])
    # ModuleType can't accept a unicode type on PY2
    module = types.ModuleType(str(name))
    exec(code, module.__dict__)
    sys.modules[name] = module


def _mod_type(module_path):
    if module_path.startswith(SALT_BASE_PATH):
        return u'int'
    return u'ext'


# TODO: move somewhere else?
class FilterDictWrapper(MutableMapping):
    '''
    Create a dict which wraps another dict with a specific key suffix on get

    This is to replace "filter_load"
    '''
    def __init__(self, d, suffix):
        self._dict = d
        self.suffix = suffix

    def __setitem__(self, key, val):
        self._dict[key] = val

    def __delitem__(self, key):
        del self._dict[key]

    def __getitem__(self, key):
        return self._dict[key + self.suffix]

    def __len__(self):
        return len(self._dict)

    def __iter__(self):
        for key in self._dict:
            if key.endswith(self.suffix):
                yield key.replace(self.suffix, u'')


class LazyLoader(salt.utils.lazy.LazyDict):
    '''
    A pseduo-dictionary which has a set of keys which are the
    name of the module and function, delimited by a dot. When
    the value of the key is accessed, the function is then loaded
    from disk and into memory.

    .. note::

        Iterating over keys will cause all modules to be loaded.

    :param list module_dirs: A list of directories on disk to search for modules
    :param opts dict: The salt options dictionary.
    :param tag str': The tag for the type of module to load
    :param func mod_type_check: A function which can be used to verify files
    :param dict pack: A dictionary of function to be packed into modules as they are loaded
    :param list whitelist: A list of modules to whitelist
    :param bool virtual_enable: Whether or not to respect the __virtual__ function when loading modules.
    :param str virtual_funcs: The name of additional functions in the module to call to verify its functionality.
                                If not true, the module will not load.
    :returns: A LazyLoader object which functions as a dictionary. Keys are 'module.function' and values
    are function references themselves which are loaded on-demand.
    # TODO:
        - move modules_max_memory into here
        - singletons (per tag)
    '''

    mod_dict_class = salt.utils.odict.OrderedDict

    def __init__(self,
                 module_dirs,
                 opts=None,
                 tag=u'module',
                 loaded_base_name=None,
                 mod_type_check=None,
                 pack=None,
                 whitelist=None,
                 virtual_enable=True,
                 static_modules=None,
                 proxy=None,
                 virtual_funcs=None,
                 ):  # pylint: disable=W0231
        '''
        In pack, if any of the values are None they will be replaced with an
        empty context-specific dict
        '''

        self.inject_globals = {}
        self.pack = {} if pack is None else pack
        if opts is None:
            opts = {}
        threadsafety = not opts.get(u'multiprocessing')
        self.context_dict = salt.utils.context.ContextDict(threadsafe=threadsafety)
        self.opts = self.__prep_mod_opts(opts)

        self.module_dirs = module_dirs
        self.tag = tag
        self.loaded_base_name = loaded_base_name or LOADED_BASE_NAME
        self.mod_type_check = mod_type_check or _mod_type

        if u'__context__' not in self.pack:
            self.pack[u'__context__'] = None

        for k, v in six.iteritems(self.pack):
            if v is None:  # if the value of a pack is None, lets make an empty dict
                self.context_dict.setdefault(k, {})
                self.pack[k] = salt.utils.context.NamespacedDictWrapper(self.context_dict, k)

        self.whitelist = whitelist
        self.virtual_enable = virtual_enable
        self.initial_load = True

        # names of modules that we don't have (errors, __virtual__, etc.)
        self.missing_modules = {}  # mapping of name -> error
        self.loaded_modules = {}  # mapping of module_name -> dict_of_functions
        self.loaded_files = set()  # TODO: just remove them from file_mapping?
        self.static_modules = static_modules if static_modules else []

        if virtual_funcs is None:
            virtual_funcs = []
        self.virtual_funcs = virtual_funcs

        self.disabled = set(
            self.opts.get(
                u'disable_{0}{1}'.format(
                    self.tag,
                    u'' if self.tag[-1] == u's' else u's'
                ),
                []
            )
        )

        self.refresh_file_mapping()

        super(LazyLoader, self).__init__()  # late init the lazy loader
        # create all of the import namespaces
        _generate_module(u'{0}.int'.format(self.loaded_base_name))
        _generate_module(u'{0}.int.{1}'.format(self.loaded_base_name, tag))
        _generate_module(u'{0}.ext'.format(self.loaded_base_name))
        _generate_module(u'{0}.ext.{1}'.format(self.loaded_base_name, tag))

    def __getitem__(self, item):
        '''
        Override the __getitem__ in order to decorate the returned function if we need
        to last-minute inject globals
        '''
        func = super(LazyLoader, self).__getitem__(item)
        if self.inject_globals:
            return global_injector_decorator(self.inject_globals)(func)
        else:
            return func

    def __getattr__(self, mod_name):
        '''
        Allow for "direct" attribute access-- this allows jinja templates to
        access things like `salt.test.ping()`
        '''
        if mod_name in (u'__getstate__', u'__setstate__'):
            return object.__getattribute__(self, mod_name)

        # if we have an attribute named that, lets return it.
        try:
            return object.__getattr__(self, mod_name)  # pylint: disable=no-member
        except AttributeError:
            pass

        # otherwise we assume its jinja template access
        if mod_name not in self.loaded_modules and not self.loaded:
            for name in self._iter_files(mod_name):
                if name in self.loaded_files:
                    continue
                # if we got what we wanted, we are done
                if self._load_module(name) and mod_name in self.loaded_modules:
                    break
        if mod_name in self.loaded_modules:
            return self.loaded_modules[mod_name]
        else:
            raise AttributeError(mod_name)

    def missing_fun_string(self, function_name):
        '''
        Return the error string for a missing function.

        This can range from "not available' to "__virtual__" returned False
        '''
        mod_name = function_name.split(u'.')[0]
        if mod_name in self.loaded_modules:
            return u'\'{0}\' is not available.'.format(function_name)
        else:
            try:
                reason = self.missing_modules[mod_name]
            except KeyError:
                return u'\'{0}\' is not available.'.format(function_name)
            else:
                if reason is not None:
                    return u'\'{0}\' __virtual__ returned False: {1}'.format(mod_name, reason)
                else:
                    return u'\'{0}\' __virtual__ returned False'.format(mod_name)

    def refresh_file_mapping(self):
        '''
        refresh the mapping of the FS on disk
        '''
        # map of suffix to description for imp
        self.suffix_map = {}
        suffix_order = [u'']  # local list to determine precedence of extensions
                             # Prefer packages (directories) over modules (single files)!
        for (suffix, mode, kind) in SUFFIXES:
            self.suffix_map[suffix] = (suffix, mode, kind)
            suffix_order.append(suffix)

        if self.opts.get(u'cython_enable', True) is True:
            try:
                global pyximport
                pyximport = __import__(u'pyximport')  # pylint: disable=import-error
                pyximport.install()
                # add to suffix_map so file_mapping will pick it up
                self.suffix_map[u'.pyx'] = tuple()
            except ImportError:
                log.info(u'Cython is enabled in the options but not present '
                    u'in the system path. Skipping Cython modules.')
        # Allow for zipimport of modules
        if self.opts.get(u'enable_zip_modules', True) is True:
            self.suffix_map[u'.zip'] = tuple()
        # allow for module dirs
        if USE_IMPORTLIB:
            self.suffix_map[u''] = (u'', u'', MODULE_KIND_PKG_DIRECTORY)
        else:
            self.suffix_map[u''] = (u'', u'', imp.PKG_DIRECTORY)

        # create mapping of filename (without suffix) to (path, suffix)
        # The files are added in order of priority, so order *must* be retained.
        self.file_mapping = salt.utils.odict.OrderedDict()

        for mod_dir in self.module_dirs:
            files = []
            try:
                # Make sure we have a sorted listdir in order to have expectable override results
                files = sorted(os.listdir(mod_dir))
            except OSError:
                continue  # Next mod_dir
            for filename in files:
                try:
                    if filename.startswith(u'_'):
                        # skip private modules
                        # log messages omitted for obviousness
                        continue  # Next filename
                    f_noext, ext = os.path.splitext(filename)
                    # make sure it is a suffix we support
                    if ext not in self.suffix_map:
                        continue  # Next filename
                    if f_noext in self.disabled:
                        log.trace(
                            u'Skipping %s, it is disabled by configuration',
                            filename
                        )
                        continue  # Next filename
                    fpath = os.path.join(mod_dir, filename)
                    # if its a directory, lets allow us to load that
                    if ext == u'':
                        # is there something __init__?
                        subfiles = os.listdir(fpath)
                        for suffix in suffix_order:
                            if u'' == suffix:
                                continue  # Next suffix (__init__ must have a suffix)
                            init_file = u'__init__{0}'.format(suffix)
                            if init_file in subfiles:
                                break
                        else:
                            continue  # Next filename

                    if f_noext in self.file_mapping:
                        curr_ext = self.file_mapping[f_noext][1]
                        #log.debug("****** curr_ext={0} ext={1} suffix_order={2}".format(curr_ext, ext, suffix_order))
                        if u'' in (curr_ext, ext) and curr_ext != ext:
                            log.error(
                                u'Module/package collision: \'%s\' and \'%s\'',
                                fpath,
                                self.file_mapping[f_noext][0]
                            )
                        if not curr_ext or suffix_order.index(ext) >= suffix_order.index(curr_ext):
                            continue  # Next filename

                    # Made it this far - add it
                    self.file_mapping[f_noext] = (fpath, ext)

                except OSError:
                    continue
        for smod in self.static_modules:
            f_noext = smod.split(u'.')[-1]
            self.file_mapping[f_noext] = (smod, u'.o')

    def clear(self):
        '''
        Clear the dict
        '''
        super(LazyLoader, self).clear()  # clear the lazy loader
        self.loaded_files = set()
        self.missing_modules = {}
        self.loaded_modules = {}
        # if we have been loaded before, lets clear the file mapping since
        # we obviously want a re-do
        if hasattr(self, u'opts'):
            self.refresh_file_mapping()
        self.initial_load = False

    def __prep_mod_opts(self, opts):
        '''
        Strip out of the opts any logger instance
        '''
        if u'__grains__' not in self.pack:
            self.context_dict[u'grains'] = opts.get(u'grains', {})
            self.pack[u'__grains__'] = salt.utils.context.NamespacedDictWrapper(self.context_dict, u'grains', override_name=u'grains')

        if u'__pillar__' not in self.pack:
            self.context_dict[u'pillar'] = opts.get(u'pillar', {})
            self.pack[u'__pillar__'] = salt.utils.context.NamespacedDictWrapper(self.context_dict, u'pillar', override_name=u'pillar')

        mod_opts = {}
        for key, val in list(opts.items()):
            if key == u'logger':
                continue
            mod_opts[key] = val
        return mod_opts

    def _iter_files(self, mod_name):
        '''
        Iterate over all file_mapping files in order of closeness to mod_name
        '''
        # do we have an exact match?
        if mod_name in self.file_mapping:
            yield mod_name

        # do we have a partial match?
        for k in self.file_mapping:
            if mod_name in k:
                yield k

        # anyone else? Bueller?
        for k in self.file_mapping:
            if mod_name not in k:
                yield k

    def _reload_submodules(self, mod):
        submodules = (
            getattr(mod, sname) for sname in dir(mod) if
            isinstance(getattr(mod, sname), mod.__class__)
        )

        # reload only custom "sub"modules
        for submodule in submodules:
            # it is a submodule if the name is in a namespace under mod
            if submodule.__name__.startswith(mod.__name__ + u'.'):
                reload_module(submodule)
                self._reload_submodules(submodule)

    def _load_module(self, name):
        mod = None
        fpath, suffix = self.file_mapping[name]
        self.loaded_files.add(name)
        fpath_dirname = os.path.dirname(fpath)
        try:
            sys.path.append(fpath_dirname)
            if suffix == u'.pyx':
                mod = pyximport.load_module(name, fpath, tempfile.gettempdir())
            elif suffix == u'.o':
                top_mod = __import__(fpath, globals(), locals(), [])
                comps = fpath.split(u'.')
                if len(comps) < 2:
                    mod = top_mod
                else:
                    mod = top_mod
                    for subname in comps[1:]:
                        mod = getattr(mod, subname)
            elif suffix == u'.zip':
                mod = zipimporter(fpath).load_module(name)
            else:
                desc = self.suffix_map[suffix]
                # if it is a directory, we don't open a file
                try:
                    mod_namespace = u'.'.join((
                        self.loaded_base_name,
                        self.mod_type_check(fpath),
                        self.tag,
                        name))
                except TypeError:
                    mod_namespace = u'{0}.{1}.{2}.{3}'.format(
                        self.loaded_base_name,
                        self.mod_type_check(fpath),
                        self.tag,
                        name)
                if suffix == u'':
                    if USE_IMPORTLIB:
                        # pylint: disable=no-member
                        # Package directory, look for __init__
                        loader_details = [
                            (importlib.machinery.SourceFileLoader, importlib.machinery.SOURCE_SUFFIXES),
                            (importlib.machinery.SourcelessFileLoader, importlib.machinery.BYTECODE_SUFFIXES),
                            (importlib.machinery.ExtensionFileLoader, importlib.machinery.EXTENSION_SUFFIXES),
                        ]
                        file_finder = importlib.machinery.FileFinder(
                            fpath_dirname,
                            *loader_details
                        )
                        spec = file_finder.find_spec(mod_namespace)
                        if spec is None:
                            raise ImportError()
                        # TODO: Get rid of load_module in favor of
                        # exec_module below. load_module is deprecated, but
                        # loading using exec_module has been causing odd things
                        # with the magic dunders we pack into the loaded
                        # modules, most notably with salt-ssh's __opts__.
                        mod = spec.loader.load_module()
                        # mod = importlib.util.module_from_spec(spec)
                        # spec.loader.exec_module(mod)
                        # pylint: enable=no-member
                        sys.modules[mod_namespace] = mod
                    else:
                        mod = imp.load_module(mod_namespace, None, fpath, desc)
                    # reload all submodules if necessary
                    if not self.initial_load:
                        self._reload_submodules(mod)
                else:
                    if USE_IMPORTLIB:
                        # pylint: disable=no-member
                        loader = MODULE_KIND_MAP[desc[2]](mod_namespace, fpath)
                        spec = importlib.util.spec_from_file_location(
                            mod_namespace, fpath, loader=loader
                        )
                        if spec is None:
                            raise ImportError()
                        # TODO: Get rid of load_module in favor of
                        # exec_module below. load_module is deprecated, but
                        # loading using exec_module has been causing odd things
                        # with the magic dunders we pack into the loaded
                        # modules, most notably with salt-ssh's __opts__.
                        mod = spec.loader.load_module()
                        #mod = importlib.util.module_from_spec(spec)
                        #spec.loader.exec_module(mod)
                        # pylint: enable=no-member
                        sys.modules[mod_namespace] = mod
                    else:
                        with salt.utils.files.fopen(fpath, desc[1]) as fn_:
                            mod = imp.load_module(mod_namespace, fn_, fpath, desc)
        except IOError:
            raise
        except ImportError as exc:
            if u'magic number' in str(exc):
                error_msg = u'Failed to import {0} {1}. Bad magic number. If migrating from Python2 to Python3, remove all .pyc files and try again.'.format(self.tag, name)
                log.warning(error_msg)
                self.missing_modules[name] = error_msg
            log.debug(
                u'Failed to import %s %s:\n',
                self.tag, name, exc_info=True
            )
            self.missing_modules[name] = exc
            return False
        except Exception as error:
            log.error(
                u'Failed to import %s %s, this is due most likely to a '
                u'syntax error:\n', self.tag, name, exc_info=True
            )
            self.missing_modules[name] = error
            return False
        except SystemExit as error:
            log.error(
                u'Failed to import %s %s as the module called exit()\n',
                self.tag, name, exc_info=True
            )
            self.missing_modules[name] = error
            return False
        finally:
            sys.path.remove(fpath_dirname)

        if hasattr(mod, u'__opts__'):
            mod.__opts__.update(self.opts)
        else:
            mod.__opts__ = self.opts

        # pack whatever other globals we were asked to
        for p_name, p_value in six.iteritems(self.pack):
            setattr(mod, p_name, p_value)

        module_name = mod.__name__.rsplit(u'.', 1)[-1]

        # Call a module's initialization method if it exists
        module_init = getattr(mod, u'__init__', None)
        if inspect.isfunction(module_init):
            try:
                module_init(self.opts)
            except TypeError as e:
                log.error(e)
            except Exception:
                err_string = u'__init__ failed'
                log.debug(
                    u'Error loading %s.%s: %s',
                    self.tag, module_name, err_string, exc_info=True
                )
                self.missing_modules[module_name] = err_string
                self.missing_modules[name] = err_string
                return False

        # if virtual modules are enabled, we need to look for the
        # __virtual__() function inside that module and run it.
        if self.virtual_enable:
            virtual_funcs_to_process = [u'__virtual__'] + self.virtual_funcs
            for virtual_func in virtual_funcs_to_process:
                virtual_ret, module_name, virtual_err, virtual_aliases = \
                    self.process_virtual(mod, module_name, virtual_func)
                if virtual_err is not None:
                    log.trace(
                        u'Error loading %s.%s: %s',
                        self.tag, module_name, virtual_err
                    )

                # if process_virtual returned a non-True value then we are
                # supposed to not process this module
                if virtual_ret is not True and module_name not in self.missing_modules:
                    # If a module has information about why it could not be loaded, record it
                    self.missing_modules[module_name] = virtual_err
                    self.missing_modules[name] = virtual_err
                    return False
        else:
            virtual_aliases = ()

        # If this is a proxy minion then MOST modules cannot work. Therefore, require that
        # any module that does work with salt-proxy-minion define __proxyenabled__ as a list
        # containing the names of the proxy types that the module supports.
        #
        # Render modules and state modules are OK though
        if u'proxy' in self.opts:
            if self.tag in [u'grains', u'proxy']:
                if not hasattr(mod, u'__proxyenabled__') or \
                        (self.opts[u'proxy'][u'proxytype'] not in mod.__proxyenabled__ and
                            u'*' not in mod.__proxyenabled__):
                    err_string = u'not a proxy_minion enabled module'
                    self.missing_modules[module_name] = err_string
                    self.missing_modules[name] = err_string
                    return False

        if getattr(mod, u'__load__', False) is not False:
            log.info(
                u'The functions from module \'%s\' are being loaded from the '
                u'provided __load__ attribute', module_name
            )

        # If we had another module by the same virtual name, we should put any
        # new functions under the existing dictionary.
        mod_names = [module_name] + list(virtual_aliases)
        mod_dict = dict((
            (x, self.loaded_modules.get(x, self.mod_dict_class()))
            for x in mod_names
        ))

        for attr in getattr(mod, u'__load__', dir(mod)):
            if attr.startswith(u'_'):
                # private functions are skipped
                continue
            func = getattr(mod, attr)
            if not inspect.isfunction(func) and not isinstance(func, functools.partial):
                # Not a function!? Skip it!!!
                continue
            # Let's get the function name.
            # If the module has the __func_alias__ attribute, it must be a
            # dictionary mapping in the form of(key -> value):
            #   <real-func-name> -> <desired-func-name>
            #
            # It default's of course to the found callable attribute name
            # if no alias is defined.
            funcname = getattr(mod, u'__func_alias__', {}).get(attr, attr)
            for tgt_mod in mod_names:
                try:
                    full_funcname = u'.'.join((tgt_mod, funcname))
                except TypeError:
                    full_funcname = u'{0}.{1}'.format(tgt_mod, funcname)
                # Save many references for lookups
                # Careful not to overwrite existing (higher priority) functions
                if full_funcname not in self._dict:
                    self._dict[full_funcname] = func
                if funcname not in mod_dict[tgt_mod]:
                    setattr(mod_dict[tgt_mod], funcname, func)
                    mod_dict[tgt_mod][funcname] = func
                    self._apply_outputter(func, mod)

        # enforce depends
        try:
            Depends.enforce_dependencies(self._dict, self.tag)
        except RuntimeError as exc:
            log.info(
                u'Depends.enforce_dependencies() failed for the following '
                u'reason: %s', exc
            )

        for tgt_mod in mod_names:
            self.loaded_modules[tgt_mod] = mod_dict[tgt_mod]
        return True

    def _load(self, key):
        '''
        Load a single item if you have it
        '''
        # if the key doesn't have a '.' then it isn't valid for this mod dict
        if not isinstance(key, six.string_types) or u'.' not in key:
            raise KeyError
        mod_name, _ = key.split(u'.', 1)
        if mod_name in self.missing_modules:
            return True
        # if the modulename isn't in the whitelist, don't bother
        if self.whitelist and mod_name not in self.whitelist:
            raise KeyError

        def _inner_load(mod_name):
            for name in self._iter_files(mod_name):
                if name in self.loaded_files:
                    continue
                # if we got what we wanted, we are done
                if self._load_module(name) and key in self._dict:
                    return True
            return False

        # try to load the module
        ret = None
        reloaded = False
        # re-scan up to once, IOErrors or a failed load cause re-scans of the
        # filesystem
        while True:
            try:
                ret = _inner_load(mod_name)
                if not reloaded and ret is not True:
                    self.refresh_file_mapping()
                    reloaded = True
                    continue
                break
            except IOError:
                if not reloaded:
                    self.refresh_file_mapping()
                    reloaded = True
                continue

        return ret

    def _load_all(self):
        '''
        Load all of them
        '''
        for name in self.file_mapping:
            if name in self.loaded_files or name in self.missing_modules:
                continue
            self._load_module(name)

        self.loaded = True

    def reload_modules(self):
        self.loaded_files = set()
        self._load_all()

    def _apply_outputter(self, func, mod):
        '''
        Apply the __outputter__ variable to the functions
        '''
        if hasattr(mod, u'__outputter__'):
            outp = mod.__outputter__
            if func.__name__ in outp:
                func.__outputter__ = outp[func.__name__]

    def process_virtual(self, mod, module_name, virtual_func=u'__virtual__'):
        '''
        Given a loaded module and its default name determine its virtual name

        This function returns a tuple. The first value will be either True or
        False and will indicate if the module should be loaded or not (i.e. if
        it threw and exception while processing its __virtual__ function). The
        second value is the determined virtual name, which may be the same as
        the value provided.

        The default name can be calculated as follows::

            module_name = mod.__name__.rsplit('.', 1)[-1]
        '''

        # The __virtual__ function will return either a True or False value.
        # If it returns a True value it can also set a module level attribute
        # named __virtualname__ with the name that the module should be
        # referred to as.
        #
        # This allows us to have things like the pkg module working on all
        # platforms under the name 'pkg'. It also allows for modules like
        # augeas_cfg to be referred to as 'augeas', which would otherwise have
        # namespace collisions. And finally it allows modules to return False
        # if they are not intended to run on the given platform or are missing
        # dependencies.
        virtual_aliases = getattr(mod, u'__virtual_aliases__', tuple())
        try:
            error_reason = None
            if hasattr(mod, u'__virtual__') and inspect.isfunction(mod.__virtual__):
                try:
                    start = time.time()
                    virtual = getattr(mod, virtual_func)()
                    if isinstance(virtual, tuple):
                        error_reason = virtual[1]
                        virtual = virtual[0]
                    if self.opts.get(u'virtual_timer', False):
                        end = time.time() - start
                        msg = u'Virtual function took {0} seconds for {1}'.format(
                                end, module_name)
                        log.warning(msg)
                except Exception as exc:
                    error_reason = (
                        u'Exception raised when processing __virtual__ function'
                        u' for {0}. Module will not be loaded: {1}'.format(
                            mod.__name__, exc))
                    log.error(error_reason, exc_info_on_loglevel=logging.DEBUG)
                    virtual = None
                # Get the module's virtual name
                virtualname = getattr(mod, u'__virtualname__', virtual)
                if not virtual:
                    # if __virtual__() evaluates to False then the module
                    # wasn't meant for this platform or it's not supposed to
                    # load for some other reason.

                    # Some modules might accidentally return None and are
                    # improperly loaded
                    if virtual is None:
                        log.warning(
                            u'%s.__virtual__() is wrongly returning `None`. '
                            u'It should either return `True`, `False` or a new '
                            u'name. If you\'re the developer of the module '
                            u'\'%s\', please fix this.', mod.__name__, module_name
                        )

                    return (False, module_name, error_reason, virtual_aliases)

                # At this point, __virtual__ did not return a
                # boolean value, let's check for deprecated usage
                # or module renames
                if virtual is not True and module_name != virtual:
                    # The module is renaming itself. Updating the module name
                    # with the new name
                    log.trace(u'Loaded %s as virtual %s', module_name, virtual)

                    if not hasattr(mod, u'__virtualname__'):
                        salt.utils.versions.warn_until(
                            u'Hydrogen',
                            u'The \'{0}\' module is renaming itself in its '
                            u'__virtual__() function ({1} => {2}). Please '
                            u'set it\'s virtual name as the '
                            u'\'__virtualname__\' module attribute. '
                            u'Example: "__virtualname__ = \'{2}\'"'.format(
                                mod.__name__,
                                module_name,
                                virtual
                            )
                        )

                    if virtualname != virtual:
                        # The __virtualname__ attribute does not match what's
                        # being returned by the __virtual__() function. This
                        # should be considered an error.
                        log.error(
                            u'The module \'%s\' is showing some bad usage. Its '
                            u'__virtualname__ attribute is set to \'%s\' yet the '
                            u'__virtual__() function is returning \'%s\'. These '
                            u'values should match!',
                            mod.__name__, virtualname, virtual
                        )

                    module_name = virtualname

                # If the __virtual__ function returns True and __virtualname__
                # is set then use it
                elif virtual is True and virtualname != module_name:
                    if virtualname is not True:
                        module_name = virtualname

        except KeyError:
            # Key errors come out of the virtual function when passing
            # in incomplete grains sets, these can be safely ignored
            # and logged to debug, still, it includes the traceback to
            # help debugging.
            log.debug(u'KeyError when loading %s', module_name, exc_info=True)

        except Exception:
            # If the module throws an exception during __virtual__()
            # then log the information and continue to the next.
            log.error(
                u'Failed to read the virtual function for %s: %s',
                self.tag, module_name, exc_info=True
            )
            return (False, module_name, error_reason, virtual_aliases)

        return (True, module_name, None, virtual_aliases)


def global_injector_decorator(inject_globals):
    '''
    Decorator used by the LazyLoader to inject globals into a function at
    execute time.

    globals
        Dictionary with global variables to inject
    '''
    def inner_decorator(f):
        @functools.wraps(f)
        def wrapper(*args, **kwargs):
            with salt.utils.context.func_globals_inject(f, **inject_globals):
                return f(*args, **kwargs)
        return wrapper
    return inner_decorator<|MERGE_RESOLUTION|>--- conflicted
+++ resolved
@@ -84,26 +84,13 @@
 # We list un-supported functions here. These will be removed from the loaded.
 #  TODO:  remove the need for this cross-module code. Maybe use NotImplemented
 LIBCLOUD_FUNCS_NOT_SUPPORTED = (
-<<<<<<< HEAD
     'parallels.avail_sizes',
     'parallels.avail_locations',
     'proxmox.avail_sizes',
     'rackspace.reboot',
     'openstack.list_locations',
     'rackspace.list_locations'
-=======
-    u'parallels.avail_sizes',
-    u'parallels.avail_locations',
-    u'proxmox.avail_sizes',
-    u'saltify.destroy',
-    u'saltify.avail_sizes',
-    u'saltify.avail_images',
-    u'saltify.avail_locations',
-    u'rackspace.reboot',
-    u'openstack.list_locations',
-    u'rackspace.list_locations'
->>>>>>> fbf2e0d3
-)
+    )
 
 # Will be set to pyximport module at runtime if cython is enabled in config.
 pyximport = None
