# -*- coding: utf-8 -*-
'''
Routines to set up a minion
'''
# Import python libs
from __future__ import absolute_import, print_function
import os
import re
import sys
import copy
import time
import types
import signal
import fnmatch
import logging
import threading
import traceback
import multiprocessing
from random import randint, shuffle
from salt.config import DEFAULT_MINION_OPTS
from stat import S_IMODE

# Import Salt Libs
# pylint: disable=import-error,no-name-in-module,redefined-builtin
import salt.ext.six as six
if six.PY3:
    import ipaddress
else:
    import salt.ext.ipaddress as ipaddress
from salt.ext.six.moves import range
# pylint: enable=no-name-in-module,redefined-builtin

# Import third party libs
try:
    import zmq
    # TODO: cleanup
    import zmq.eventloop.ioloop
    # support pyzmq 13.0.x, TODO: remove once we force people to 14.0.x
    if not hasattr(zmq.eventloop.ioloop, 'ZMQIOLoop'):
        zmq.eventloop.ioloop.ZMQIOLoop = zmq.eventloop.ioloop.IOLoop
    HAS_ZMQ = True
except ImportError:
    # Running in local, zmq not needed
    HAS_ZMQ = False

HAS_RANGE = False
try:
    import seco.range
    HAS_RANGE = True
except ImportError:
    pass

HAS_PSUTIL = False
try:
    import salt.utils.psutil_compat as psutil
    HAS_PSUTIL = True
except ImportError:
    pass

HAS_RESOURCE = False
try:
    import resource
    HAS_RESOURCE = True
except ImportError:
    pass

try:
    import zmq.utils.monitor
    HAS_ZMQ_MONITOR = True
except ImportError:
    HAS_ZMQ_MONITOR = False
# pylint: enable=import-error

# Import salt libs
import salt
import salt.client
import salt.crypt
import salt.loader
import salt.beacons
import salt.payload
import salt.syspaths
import salt.utils
import salt.utils.jid
import salt.pillar
import salt.utils.args
import salt.utils.event
import salt.utils.minions
import salt.utils.schedule
import salt.utils.error
import salt.utils.zeromq
import salt.defaults.exitcodes
import salt.cli.daemons

from salt.defaults import DEFAULT_TARGET_DELIM
from salt.executors import FUNCTION_EXECUTORS
from salt.utils.debug import enable_sigusr1_handler
from salt.utils.event import tagify
from salt.exceptions import (
    CommandExecutionError,
    CommandNotFoundError,
    SaltInvocationError,
    SaltReqTimeoutError,
    SaltClientError,
    SaltSystemExit
)


import tornado.gen  # pylint: disable=F0401
import tornado.ioloop  # pylint: disable=F0401

log = logging.getLogger(__name__)

# To set up a minion:
# 1. Read in the configuration
# 2. Generate the function mapping dict
# 3. Authenticate with the master
# 4. Store the AES key
# 5. Connect to the publisher
# 6. Handle publications


def resolve_dns(opts):
    '''
    Resolves the master_ip and master_uri options
    '''
    ret = {}
    check_dns = True
    if (opts.get('file_client', 'remote') == 'local' and
            not opts.get('use_master_when_local', False)):
        check_dns = False

    if check_dns is True:
        # Because I import salt.log below I need to re-import salt.utils here
        import salt.utils
        try:
            if opts['master'] == '':
                raise SaltSystemExit
            ret['master_ip'] = \
                    salt.utils.dns_check(opts['master'], True, opts['ipv6'])
        except SaltClientError:
            if opts['retry_dns']:
                while True:
                    import salt.log
                    msg = ('Master hostname: \'{0}\' not found. Retrying in {1} '
                           'seconds').format(opts['master'], opts['retry_dns'])
                    if salt.log.is_console_configured():
                        log.error(msg)
                    else:
                        print('WARNING: {0}'.format(msg))
                    time.sleep(opts['retry_dns'])
                    try:
                        ret['master_ip'] = salt.utils.dns_check(
                            opts['master'], True, opts['ipv6']
                        )
                        break
                    except SaltClientError:
                        pass
            else:
                ret['master_ip'] = '127.0.0.1'
        except SaltSystemExit:
            unknown_str = 'unknown address'
            master = opts.get('master', unknown_str)
            if master == '':
                master = unknown_str
            if opts.get('__role') == 'syndic':
                err = 'Master address: \'{0}\' could not be resolved. Invalid or unresolveable address. Set \'syndic_master\' value in minion config.'.format(master)
            else:
                err = 'Master address: \'{0}\' could not be resolved. Invalid or unresolveable address. Set \'master\' value in minion config.'.format(master)
            log.error(err)
            raise SaltSystemExit(code=42, msg=err)
    else:
        ret['master_ip'] = '127.0.0.1'

    if 'master_ip' in ret and 'master_ip' in opts:
        if ret['master_ip'] != opts['master_ip']:
            log.warning('Master ip address changed from {0} to {1}'.format(opts['master_ip'],
                                                                          ret['master_ip'])
            )
    ret['master_uri'] = 'tcp://{ip}:{port}'.format(ip=ret['master_ip'],
                                                   port=opts['master_port'])
    return ret


def prep_ip_port(opts):
    ret = {}
    if opts['master_uri_format'] == 'ip_only':
        ret['master'] = opts['master']
    else:
        ip_port = opts['master'].rsplit(":", 1)
        if len(ip_port) == 1:
            # e.g. master: mysaltmaster
            ret['master'] = ip_port[0]
        else:
            # e.g. master: localhost:1234
            # e.g. master: 127.0.0.1:1234
            # e.g. master: ::1:1234
            ret['master'] = ip_port[0]
            ret['master_port'] = ip_port[1]
    return ret


def get_proc_dir(cachedir, **kwargs):
    '''
    Given the cache directory, return the directory that process data is
    stored in, creating it if it doesn't exist.
    The following optional Keyword Arguments are handled:

    mode: which is anything os.makedir would accept as mode.

    uid: the uid to set, if not set, or it is None or -1 no changes are
         made. Same applies if the directory is already owned by this
         uid. Must be int. Works only on unix/unix like systems.

    gid: the gid to set, if not set, or it is None or -1 no changes are
         made. Same applies if the directory is already owned by this
         gid. Must be int. Works only on unix/unix like systems.
    '''
    fn_ = os.path.join(cachedir, 'proc')
    mode = kwargs.pop('mode', None)

    if mode is None:
        mode = {}
    else:
        mode = {'mode': mode}

    if not os.path.isdir(fn_):
        # proc_dir is not present, create it with mode settings
        os.makedirs(fn_, **mode)

    d_stat = os.stat(fn_)

    # if mode is not an empty dict then we have an explicit
    # dir mode. So lets check if mode needs to be changed.
    if mode:
        mode_part = S_IMODE(d_stat.st_mode)
        if mode_part != mode['mode']:
            os.chmod(fn_, (d_stat.st_mode ^ mode_part) | mode['mode'])

    if hasattr(os, 'chown'):
        # only on unix/unix like systems
        uid = kwargs.pop('uid', -1)
        gid = kwargs.pop('gid', -1)

        # if uid and gid are both -1 then go ahead with
        # no changes at all
        if (d_stat.st_uid != uid or d_stat.st_gid != gid) and \
                [i for i in (uid, gid) if i != -1]:
            os.chown(fn_, uid, gid)

    return fn_


def parse_args_and_kwargs(func, args, data=None):
    '''
    Wrap load_args_and_kwargs
    '''
    salt.utils.warn_until(
        'Boron',
        'salt.minion.parse_args_and_kwargs() has been renamed to '
        'salt.minion.load_args_and_kwargs(). Please change this function call '
        'before the Boron release of Salt.'
    )
    return load_args_and_kwargs(func, args, data=data)


def load_args_and_kwargs(func, args, data=None, ignore_invalid=False):
    '''
    Detect the args and kwargs that need to be passed to a function call, and
    check them against what was passed.
    '''
    argspec = salt.utils.args.get_function_argspec(func)
    _args = []
    _kwargs = {}
    invalid_kwargs = []

    for arg in args:
        if isinstance(arg, six.string_types):
            string_arg, string_kwarg = salt.utils.args.parse_input([arg], condition=False)  # pylint: disable=W0632
            if string_arg:
                # Don't append the version that was just derived from parse_cli
                # above, that would result in a 2nd call to
                # salt.utils.cli.yamlify_arg(), which could mangle the input.
                _args.append(arg)
            elif string_kwarg:
                salt.utils.warn_until(
                    'Boron',
                    'The list of function args and kwargs should be parsed '
                    'by salt.utils.args.parse_input() before calling '
                    'salt.minion.load_args_and_kwargs().'
                )
                if argspec.keywords or next(six.iterkeys(string_kwarg)) in argspec.args:
                    # Function supports **kwargs or is a positional argument to
                    # the function.
                    _kwargs.update(string_kwarg)
                else:
                    # **kwargs not in argspec and parsed argument name not in
                    # list of positional arguments. This keyword argument is
                    # invalid.
                    for key, val in six.iteritems(string_kwarg):
                        invalid_kwargs.append('{0}={1}'.format(key, val))
                continue

        # if the arg is a dict with __kwarg__ == True, then its a kwarg
        elif isinstance(arg, dict) and arg.pop('__kwarg__', False) is True:
            for key, val in six.iteritems(arg):
                if argspec.keywords or key in argspec.args:
                    # Function supports **kwargs or is a positional argument to
                    # the function.
                    _kwargs[key] = val
                else:
                    # **kwargs not in argspec and parsed argument name not in
                    # list of positional arguments. This keyword argument is
                    # invalid.
                    invalid_kwargs.append('{0}={1}'.format(key, val))
            continue

        else:
            _args.append(arg)

    if invalid_kwargs and not ignore_invalid:
        salt.utils.invalid_kwargs(invalid_kwargs)

    if argspec.keywords and isinstance(data, dict):
        # this function accepts **kwargs, pack in the publish data
        for key, val in six.iteritems(data):
            _kwargs['__pub_{0}'.format(key)] = val

    return _args, _kwargs


class MinionBase(object):
    def __init__(self, opts):
        self.opts = opts

    @staticmethod
    def process_schedule(minion, loop_interval):
        try:
            minion.schedule.eval()
            # Check if scheduler requires lower loop interval than
            # the loop_interval setting
            if minion.schedule.loop_interval < loop_interval:
                loop_interval = minion.schedule.loop_interval
                log.debug(
                    'Overriding loop_interval because of scheduled jobs.'
                )
        except Exception as exc:
            log.error(
                'Exception {0} occurred in scheduled job'.format(exc)
            )
        return loop_interval

    def process_beacons(self, functions):
        '''
        Evaluate all of the configured beacons, grab the config again in case
        the pillar or grains changed
        '''
        if 'config.merge' in functions:
            b_conf = functions['config.merge']('beacons')
            if b_conf:
                return self.beacons.process(b_conf)
        return []

    @tornado.gen.coroutine
    def eval_master(self,
                    opts,
                    timeout=60,
                    safe=True,
                    failed=False):
        '''
        Evaluates and returns a tuple of the current master address and the pub_channel.

        In standard mode, just creates a pub_channel with the given master address.

        With master_type=func evaluates the current master address from the given
        module and then creates a pub_channel.

        With master_type=failover takes the list of masters and loops through them.
        The first one that allows the minion to create a pub_channel is then
        returned. If this function is called outside the minions initialization
        phase (for example from the minions main event-loop when a master connection
        loss was detected), 'failed' should be set to True. The current
        (possibly failed) master will then be removed from the list of masters.
        '''
        # check if master_type was altered from its default
        if opts['master_type'] != 'str' and opts['__role'] != 'syndic':
            # check for a valid keyword
            if opts['master_type'] == 'func':
                # split module and function and try loading the module
                mod, fun = opts['master'].split('.')
                try:
                    master_mod = salt.loader.raw_mod(opts, mod, fun)
                    if not master_mod:
                        raise TypeError
                    # we take whatever the module returns as master address
                    opts['master'] = master_mod[mod + '.' + fun]()
                except TypeError:
                    msg = ('Failed to evaluate master address from '
                           'module \'{0}\''.format(opts['master']))
                    log.error(msg)
                    sys.exit(salt.defaults.exitcodes.EX_GENERIC)
                log.info('Evaluated master from module: {0}'.format(master_mod))

            # if failover is set, master has to be of type list
            elif opts['master_type'] == 'failover':
                if isinstance(opts['master'], list):
                    log.info('Got list of available master addresses:'
                             ' {0}'.format(opts['master']))
                    if opts['master_shuffle']:
                        shuffle(opts['master'])
                # if opts['master'] is a str and we have never created opts['master_list']
                elif isinstance(opts['master'], str) and ('master_list' not in opts):
                    # We have a string, but a list was what was intended. Convert.
                    # See issue 23611 for details
                    opts['master'] = [opts['master']]
                elif opts['__role'] == 'syndic':
                    log.info('Syndic setting master_syndic to \'{0}\''.format(opts['master']))

                # if failed=True, the minion was previously connected
                # we're probably called from the minions main-event-loop
                # because a master connection loss was detected. remove
                # the possibly failed master from the list of masters.
                elif failed:
                    log.info('Removing possibly failed master {0} from list of'
                             ' masters'.format(opts['master']))
                    # create new list of master with the possibly failed one removed
                    opts['master'] = [x for x in opts['master_list'] if opts['master'] != x]

                else:
                    msg = ('master_type set to \'failover\' but \'master\' '
                           'is not of type list but of type '
                           '{0}'.format(type(opts['master'])))
                    log.error(msg)
                    sys.exit(salt.defaults.exitcodes.EX_GENERIC)
                # If failover is set, minion have to failover on DNS errors instead of retry DNS resolve.
                # See issue 21082 for details
                if opts['retry_dns']:
                    msg = ('\'master_type\' set to \'failover\' but \'retry_dns\' is not 0. '
                           'Setting \'retry_dns\' to 0 to failover to the next master on DNS errors.')
                    log.critical(msg)
                    opts['retry_dns'] = 0
            else:
                msg = ('Invalid keyword \'{0}\' for variable '
                       '\'master_type\''.format(opts['master_type']))
                log.error(msg)
                sys.exit(salt.defaults.exitcodes.EX_GENERIC)

        # Specify kwargs for the channel factory so that SMinion doesn't need to define an io_loop
        # (The channel factories will set a default if the kwarg isn't passed)
        factory_kwargs = {'timeout': timeout, 'safe': safe}
        if getattr(self, 'io_loop', None):
            factory_kwargs['io_loop'] = self.io_loop

        # if we have a list of masters, loop through them and be
        # happy with the first one that allows us to connect
        if isinstance(opts['master'], list):
            conn = False
            # shuffle the masters and then loop through them
            local_masters = copy.copy(opts['master'])

            for master in local_masters:
                opts['master'] = master
                opts.update(prep_ip_port(opts))
                opts.update(resolve_dns(opts))
                self.opts = opts

                # on first run, update self.opts with the whole master list
                # to enable a minion to re-use old masters if they get fixed
                if 'master_list' not in opts:
                    opts['master_list'] = local_masters

                try:
                    pub_channel = salt.transport.client.AsyncPubChannel.factory(opts, **factory_kwargs)
                    yield pub_channel.connect()
                    conn = True
                    break
                except SaltClientError:
                    msg = ('Master {0} could not be reached, trying '
                           'next master (if any)'.format(opts['master']))
                    log.info(msg)
                    continue

            if not conn:
                self.connected = False
                msg = ('No master could be reached or all masters denied '
                       'the minions connection attempt.')
                log.error(msg)
            else:
                self.tok = pub_channel.auth.gen_token('salt')
                self.connected = True
                raise tornado.gen.Return((opts['master'], pub_channel))

        # single master sign in
        else:
            opts.update(prep_ip_port(opts))
            opts.update(resolve_dns(opts))
            pub_channel = salt.transport.client.AsyncPubChannel.factory(self.opts, **factory_kwargs)
            yield pub_channel.connect()
            self.tok = pub_channel.auth.gen_token('salt')
            self.connected = True
            raise tornado.gen.Return((opts['master'], pub_channel))


class SMinion(MinionBase):
    '''
    Create an object that has loaded all of the minion module functions,
    grains, modules, returners etc.  The SMinion allows developers to
    generate all of the salt minion functions and present them with these
    functions for general use.
    '''
    def __init__(self, opts):
        # Late setup of the opts grains, so we can log from the grains module
        opts['grains'] = salt.loader.grains(opts)
        super(SMinion, self).__init__(opts)

        # Clean out the proc directory (default /var/cache/salt/minion/proc)
        if (self.opts.get('file_client', 'remote') == 'remote'
                or self.opts.get('use_master_when_local', False)):
            self.eval_master(self.opts, failed=True)
        self.gen_modules(initial_load=True)

    def gen_modules(self, initial_load=False):
        '''
        Load all of the modules for the minion
        '''
        self.opts['pillar'] = salt.pillar.get_pillar(
            self.opts,
            self.opts['grains'],
            self.opts['id'],
            self.opts['environment'],
            pillarenv=self.opts.get('pillarenv'),
        ).compile_pillar()
        self.utils = salt.loader.utils(self.opts)
        self.functions = salt.loader.minion_mods(self.opts, utils=self.utils,
                                                 include_errors=True)
        self.returners = salt.loader.returners(self.opts, self.functions)
        self.proxy = salt.loader.proxy(self.opts, self.functions, self.returners, None)
        # TODO: remove
        self.function_errors = {}  # Keep the funcs clean
        self.states = salt.loader.states(self.opts, self.functions, self.utils)
        self.rend = salt.loader.render(self.opts, self.functions)
        self.matcher = Matcher(self.opts, self.functions)
        self.functions['sys.reload_modules'] = self.gen_modules
        self.executors = salt.loader.executors(self.opts)


class MasterMinion(object):
    '''
    Create a fully loaded minion function object for generic use on the
    master. What makes this class different is that the pillar is
    omitted, otherwise everything else is loaded cleanly.
    '''
    def __init__(
            self,
            opts,
            returners=True,
            states=True,
            rend=True,
            matcher=True,
            whitelist=None):
        self.opts = salt.config.minion_config(opts['conf_file'])
        self.opts.update(opts)
        self.whitelist = whitelist
        self.opts['grains'] = salt.loader.grains(opts)
        self.opts['pillar'] = {}
        self.mk_returners = returners
        self.mk_states = states
        self.mk_rend = rend
        self.mk_matcher = matcher
        self.gen_modules(initial_load=True)

    def gen_modules(self, initial_load=False):
        '''
        Load all of the modules for the minion
        '''
        self.utils = salt.loader.utils(self.opts)
        self.functions = salt.loader.minion_mods(
            self.opts,
            utils=self.utils,
            whitelist=self.whitelist,
            initial_load=initial_load)
        if self.mk_returners:
            self.returners = salt.loader.returners(self.opts, self.functions)
        if self.mk_states:
            self.states = salt.loader.states(self.opts,
                                             self.functions,
                                             self.utils)
        if self.mk_rend:
            self.rend = salt.loader.render(self.opts, self.functions)
        if self.mk_matcher:
            self.matcher = Matcher(self.opts, self.functions)
        self.functions['sys.reload_modules'] = self.gen_modules


class MultiMinion(MinionBase):
    '''
    Create a multi minion interface, this creates as many minions as are
    defined in the master option and binds each minion object to a respective
    master.
    '''
    # timeout for one of the minions to auth with a master
    MINION_CONNECT_TIMEOUT = 5

    def __init__(self, opts):
        super(MultiMinion, self).__init__(opts)
        self.auth_wait = self.opts['acceptance_wait_time']
        self.max_auth_wait = self.opts['acceptance_wait_time_max']

        zmq.eventloop.ioloop.install()
        self.io_loop = zmq.eventloop.ioloop.ZMQIOLoop()

    def _spawn_minions(self):
        '''
        Spawn all the coroutines which will sign in to masters
        '''
        if not isinstance(self.opts['master'], list):
            log.error(
                'Attempting to start a multimaster system with one master')
            sys.exit(salt.defaults.exitcodes.EX_GENERIC)
        for master in set(self.opts['master']):
            s_opts = copy.deepcopy(self.opts)
            s_opts['master'] = master
            s_opts['multimaster'] = True
            s_opts['auth_timeout'] = self.MINION_CONNECT_TIMEOUT
            self.io_loop.spawn_callback(self._connect_minion, s_opts)

    @tornado.gen.coroutine
    def _connect_minion(self, opts):
        '''
        Create a minion, and asynchronously connect it to a master
        '''
        last = 0  # never have we signed in
        auth_wait = opts['acceptance_wait_time']
        while True:
            try:
                minion = Minion(opts,
                                self.MINION_CONNECT_TIMEOUT,
                                False,
                                io_loop=self.io_loop,
                                loaded_base_name='salt.loader.{0}'.format(opts['master']),
                                )
                yield minion.connect_master()
                minion.tune_in(start=False)
                break
            except SaltClientError as exc:
                log.error('Error while bringing up minion for multi-master. Is master at {0} responding?'.format(opts['master']))
                last = time.time()
                if auth_wait < self.max_auth_wait:
                    auth_wait += self.auth_wait
                yield tornado.gen.sleep(auth_wait)  # TODO: log?
            except Exception as e:
                log.critical('Unexpected error while connecting to {0}'.format(opts['master']), exc_info=True)

    # Multi Master Tune In
    def tune_in(self):
        '''
        Bind to the masters

        This loop will attempt to create connections to masters it hasn't connected
        to yet, but once the initial connection is made it is up to ZMQ to do the
        reconnect (don't know of an API to get the state here in salt)
        '''
        # Fire off all the minion coroutines
        self.minions = self._spawn_minions()

        # serve forever!
        self.io_loop.start()


class Minion(MinionBase):
    '''
    This class instantiates a minion, runs connections for a minion,
    and loads all of the functions into the minion
    '''
    def __init__(self, opts, timeout=60, safe=True, loaded_base_name=None, io_loop=None):  # pylint: disable=W0231
        '''
        Pass in the options dict
        '''
        # this means that the parent class doesn't know *which* master we connect to
        super(Minion, self).__init__(opts)
        self.timeout = timeout
        self.safe = safe

        self._running = None
        self.win_proc = []
        self.loaded_base_name = loaded_base_name

        if io_loop is None:
            zmq.eventloop.ioloop.install()
            self.io_loop = zmq.eventloop.ioloop.ZMQIOLoop()
        else:
            self.io_loop = io_loop

        # Warn if ZMQ < 3.2
        if HAS_ZMQ:
            try:
                zmq_version_info = zmq.zmq_version_info()
            except AttributeError:
                # PyZMQ <= 2.1.9 does not have zmq_version_info, fall back to
                # using zmq.zmq_version() and build a version info tuple.
                zmq_version_info = tuple(
                    [int(x) for x in zmq.zmq_version().split('.')]
                )
            if zmq_version_info < (3, 2):
                log.warning(
                    'You have a version of ZMQ less than ZMQ 3.2! There are '
                    'known connection keep-alive issues with ZMQ < 3.2 which '
                    'may result in loss of contact with minions. Please '
                    'upgrade your ZMQ!'
                )
        # Late setup the of the opts grains, so we can log from the grains
        # module.  If this is a proxy, however, we need to init the proxymodule
        # before we can get the grains.
        if not salt.utils.is_proxy():
            self.opts['grains'] = salt.loader.grains(opts)

    # TODO: remove?
    def sync_connect_master(self):
        '''
        Block until we are connected to a master
        '''
        log.debug("sync_connect_master")
        self._connect_master_future = self.connect_master()
        # finish connecting to master
        self._connect_master_future.add_done_callback(lambda f: self.io_loop.stop())
        self.io_loop.start()
        # I made the following 3 line oddity to preserve traceback.
        # Please read PR #23978 before changing, hopefully avoiding regressions.
        # Good luck, we're all counting on you.  Thanks.
        future_exception = self._connect_master_future.exc_info()
        if future_exception:
            raise six.reraise(*future_exception)

    @tornado.gen.coroutine
    def connect_master(self):
        '''
        Return a future which will complete when you are connected to a master
        '''
        master, self.pub_channel = yield self.eval_master(self.opts, self.timeout, self.safe)
        yield self._post_master_init(master)

    # TODO: better name...
    @tornado.gen.coroutine
    def _post_master_init(self, master):
        '''
        Function to finish init after connecting to a master

        This is primarily loading modules, pillars, etc. (since they need
        to know which master they connected to)
        '''
        self.opts['master'] = master

        self.opts['pillar'] = yield salt.pillar.get_async_pillar(
            self.opts,
            self.opts['grains'],
            self.opts['id'],
            self.opts['environment'],
            pillarenv=self.opts.get('pillarenv')
        ).compile_pillar()
        self.functions, self.returners, self.function_errors, self.executors = self._load_modules()
        self.serial = salt.payload.Serial(self.opts)
        self.mod_opts = self._prep_mod_opts()
        self.matcher = Matcher(self.opts, self.functions)
        self.beacons = salt.beacons.Beacon(self.opts, self.functions)
        uid = salt.utils.get_uid(user=self.opts.get('user', None))
        self.proc_dir = get_proc_dir(self.opts['cachedir'], uid=uid)

        self.schedule = salt.utils.schedule.Schedule(
            self.opts,
            self.functions,
            self.returners)

        # add default scheduling jobs to the minions scheduler
        if 'mine.update' in self.functions:
            log.info('Added mine.update to scheduler')
            self.schedule.add_job({
                '__mine_interval':
                {
                    'function': 'mine.update',
                    'minutes': self.opts['mine_interval'],
                    'jid_include': True,
                    'maxrunning': 2
                }
            }, persist=True)

        # add master_alive job if enabled
        if self.opts['master_alive_interval'] > 0:
            self.schedule.add_job({
                '__master_alive':
                {
                    'function': 'status.master',
                    'seconds': self.opts['master_alive_interval'],
                    'jid_include': True,
                    'maxrunning': 1,
                    'kwargs': {'master': self.opts['master'],
                               'connected': True}
                }
            }, persist=True)

        self.grains_cache = self.opts['grains']

    def _return_retry_timer(self):
        '''
        Based on the minion configuration, either return a randomized timer or
        just return the value of the return_retry_timer.
        '''
        msg = 'Minion return retry timer set to {0} seconds'
        if self.opts.get('return_retry_random'):
            try:
                random_retry = randint(1, self.opts['return_retry_timer'])
            except ValueError:
                # Catch wiseguys using negative integers here
                log.error(
                    'Invalid value ({0}) for return_retry_timer, must be a '
                    'positive integer'.format(self.opts['return_retry_timer'])
                )
                log.debug(msg.format(DEFAULT_MINION_OPTS['return_retry_timer']))
                return DEFAULT_MINION_OPTS['return_retry_timer']
            else:
                log.debug(msg.format(random_retry) + ' (randomized)')
                return random_retry
        else:
            log.debug(msg.format(self.opts.get('return_retry_timer')))
            return self.opts.get('return_retry_timer')

    def _prep_mod_opts(self):
        '''
        Returns a copy of the opts with key bits stripped out
        '''
        mod_opts = {}
        for key, val in six.iteritems(self.opts):
            if key == 'logger':
                continue
            mod_opts[key] = val
        return mod_opts

    def _process_beacons(self):
        '''
        Process each beacon and send events if appropriate
        '''
        # Process Beacons
        try:
            beacons = self.process_beacons(self.functions)
        except Exception as exc:
            log.critical('Beacon processing failed: {0}. No beacons will be processed.'.format(traceback.format_exc(exc)))
            beacons = None
        if beacons:
            self._fire_master(events=beacons)
            for beacon in beacons:
                serialized_data = salt.utils.dicttrim.trim_dict(
                    self.serial.dumps(beacon['data']),
                    self.opts.get('max_event_size', 1048576),
                    is_msgpacked=True,
                )
                log.debug('Sending event - data = {0}'.format(beacon['data']))
                event = '{0}{1}{2}'.format(
                        beacon['tag'],
                        salt.utils.event.TAGEND,
                        serialized_data,
                )
                self.event_publisher.handle_publish([event])

    def _load_modules(self, force_refresh=False, notify=False, proxy=None):
        '''
        Return the functions and the returners loaded up from the loader
        module
        '''
        # if this is a *nix system AND modules_max_memory is set, lets enforce
        # a memory limit on module imports
        # this feature ONLY works on *nix like OSs (resource module doesn't work on windows)
        modules_max_memory = False
        if self.opts.get('modules_max_memory', -1) > 0 and HAS_PSUTIL and HAS_RESOURCE:
            log.debug('modules_max_memory set, enforcing a maximum of {0}'.format(self.opts['modules_max_memory']))
            modules_max_memory = True
            old_mem_limit = resource.getrlimit(resource.RLIMIT_AS)
            rss, vms = psutil.Process(os.getpid()).memory_info()
            mem_limit = rss + vms + self.opts['modules_max_memory']
            resource.setrlimit(resource.RLIMIT_AS, (mem_limit, mem_limit))
        elif self.opts.get('modules_max_memory', -1) > 0:
            if not HAS_PSUTIL:
                log.error('Unable to enforce modules_max_memory because psutil is missing')
            if not HAS_RESOURCE:
                log.error('Unable to enforce modules_max_memory because resource is missing')

        self.opts['grains'] = salt.loader.grains(self.opts, force_refresh)
        self.utils = salt.loader.utils(self.opts)
        if self.opts.get('multimaster', False):
            s_opts = copy.deepcopy(self.opts)
            functions = salt.loader.minion_mods(s_opts, utils=self.utils, proxy=proxy,
                                                loaded_base_name=self.loaded_base_name, notify=notify)
        else:
            functions = salt.loader.minion_mods(self.opts, utils=self.utils, notify=notify, proxy=proxy)
        returners = salt.loader.returners(self.opts, functions)
        errors = {}
        if '_errors' in functions:
            errors = functions['_errors']
            functions.pop('_errors')

        # we're done, reset the limits!
        if modules_max_memory is True:
            resource.setrlimit(resource.RLIMIT_AS, old_mem_limit)

        executors = salt.loader.executors(self.opts, functions)

        return functions, returners, errors, executors

    def _fire_master(self, data=None, tag=None, events=None, pretag=None, timeout=60):
        '''
        Fire an event on the master, or drop message if unable to send.
        '''
        load = {'id': self.opts['id'],
                'cmd': '_minion_event',
                'pretag': pretag,
                'tok': self.tok}
        if events:
            load['events'] = events
        elif data and tag:
            load['data'] = data
            load['tag'] = tag
        elif not data and tag:
            load['data'] = {}
            load['tag'] = tag
        else:
            return
        channel = salt.transport.Channel.factory(self.opts)
        try:
            result = channel.send(load, timeout=timeout)
            return True
        except Exception:
            log.info('fire_master failed: {0}'.format(traceback.format_exc()))
            return False

    def _handle_decoded_payload(self, data):
        '''
        Override this method if you wish to handle the decoded data
        differently.
        '''
        if 'user' in data:
            log.info(
                'User {0[user]} Executing command {0[fun]} with jid '
                '{0[jid]}'.format(data)
            )
        else:
            log.info(
                'Executing command {0[fun]} with jid {0[jid]}'.format(data)
            )
        log.debug('Command details {0}'.format(data))

        if isinstance(data['fun'], six.string_types):
            if data['fun'] == 'sys.reload_modules':
                self.functions, self.returners, self.function_errors, self.executors = self._load_modules()
                self.schedule.functions = self.functions
                self.schedule.returners = self.returners
        if isinstance(data['fun'], tuple) or isinstance(data['fun'], list):
            target = Minion._thread_multi_return
        else:
            target = Minion._thread_return
        # We stash an instance references to allow for the socket
        # communication in Windows. You can't pickle functions, and thus
        # python needs to be able to reconstruct the reference on the other
        # side.
        instance = self
        if self.opts['multiprocessing']:
            if sys.platform.startswith('win'):
                # let python reconstruct the minion on the other side if we're
                # running on windows
                instance = None
            process = multiprocessing.Process(
                target=target, args=(instance, self.opts, data)
            )
        else:
            process = threading.Thread(
                target=target,
                args=(instance, self.opts, data),
                name=data['jid']
            )
        process.start()
        if not sys.platform.startswith('win'):
            process.join()
        else:
            self.win_proc.append(process)

    @classmethod
    def _thread_return(cls, minion_instance, opts, data):
        '''
        This method should be used as a threading target, start the actual
        minion side execution.
        '''
        # this seems awkward at first, but it's a workaround for Windows
        # multiprocessing communication.
        if sys.platform.startswith('win') and \
                opts['multiprocessing'] and \
                not salt.log.is_logging_configured():
            # We have to re-init the logging system for Windows
            salt.log.setup_console_logger(log_level=opts.get('log_level', 'info'))
            if opts.get('log_file'):
                salt.log.setup_logfile_logger(opts['log_file'], opts.get('log_level_logfile', 'info'))
        if not minion_instance:
            minion_instance = cls(opts)
            if not hasattr(minion_instance, 'functions'):
                functions, returners, function_errors, executors = (
                    minion_instance._load_modules()
                    )
                minion_instance.functions = functions
                minion_instance.returners = returners
                minion_instance.function_errors = function_errors
                minion_instance.executors = executors
            if not hasattr(minion_instance, 'serial'):
                minion_instance.serial = salt.payload.Serial(opts)
            if not hasattr(minion_instance, 'proc_dir'):
                uid = salt.utils.get_uid(user=opts.get('user', None))
                minion_instance.proc_dir = (
                    get_proc_dir(opts['cachedir'], uid=uid)
                    )

        fn_ = os.path.join(minion_instance.proc_dir, data['jid'])
        if opts['multiprocessing']:
            salt.utils.daemonize_if(opts)

        salt.utils.appendproctitle(data['jid'])

        sdata = {'pid': os.getpid()}
        sdata.update(data)
        log.info('Starting a new job with PID {0}'.format(sdata['pid']))
        with salt.utils.fopen(fn_, 'w+b') as fp_:
            fp_.write(minion_instance.serial.dumps(sdata))
        ret = {'success': False}
        function_name = data['fun']
        if function_name in minion_instance.functions:
            try:
                func = minion_instance.functions[function_name]
                args, kwargs = load_args_and_kwargs(
                    func,
                    data['arg'],
                    data)
                minion_instance.functions.pack['__context__']['retcode'] = 0

                executors = data.get('module_executors') or opts.get('module_executors', ['direct_call.get'])
                if isinstance(executors, six.string_types):
                    executors = [executors]
                elif not isinstance(executors, list) or not executors:
                    raise SaltInvocationError("Wrong executors specification: {0}. String or non-empty list expected".
                        format(executors))
                if opts.get('sudo_user', '') and executors[-1] != 'sudo.get':
                    if executors[-1] in FUNCTION_EXECUTORS:
                        executors[-1] = 'sudo.get'  # replace
                    else:
                        executors.append('sudo.get')  # append
                log.trace("Executors list {0}".format(executors))

                # Get executors
                def get_executor(name):
                    executor_class = minion_instance.executors.get(name)
                    if executor_class is None:
                        raise SaltInvocationError("Executor '{0}' is not available".format(name))
                    return executor_class
                # Get the last one that is function executor
                executor = get_executor(executors.pop())(opts, data, func, args, kwargs)
                # Instantiate others from bottom to the top
                for executor_name in reversed(executors):
                    executor = get_executor(executor_name)(opts, data, executor)
                return_data = executor.execute()

                if isinstance(return_data, types.GeneratorType):
                    ind = 0
                    iret = {}
                    for single in return_data:
                        if isinstance(single, dict) and isinstance(iret, dict):
                            iret.update(single)
                        else:
                            if not iret:
                                iret = []
                            iret.append(single)
                        tag = tagify([data['jid'], 'prog', opts['id'], str(ind)], 'job')
                        event_data = {'return': single}
                        minion_instance._fire_master(event_data, tag)
                        ind += 1
                    ret['return'] = iret
                else:
                    ret['return'] = return_data
                ret['retcode'] = minion_instance.functions.pack['__context__'].get(
                    'retcode',
                    0
                )
                ret['success'] = True
            except CommandNotFoundError as exc:
                msg = 'Command required for \'{0}\' not found'.format(
                    function_name
                )
                log.debug(msg, exc_info=True)
                ret['return'] = '{0}: {1}'.format(msg, exc)
                ret['out'] = 'nested'
            except CommandExecutionError as exc:
                log.error(
                    'A command in \'{0}\' had a problem: {1}'.format(
                        function_name,
                        exc
                    ),
                    exc_info_on_loglevel=logging.DEBUG
                )
                ret['return'] = 'ERROR: {0}'.format(exc)
                ret['out'] = 'nested'
            except SaltInvocationError as exc:
                log.error(
                    'Problem executing \'{0}\': {1}'.format(
                        function_name,
                        exc
                    ),
                    exc_info_on_loglevel=logging.DEBUG
                )
                ret['return'] = 'ERROR executing \'{0}\': {1}'.format(
                    function_name, exc
                )
                ret['out'] = 'nested'
            except TypeError as exc:
                msg = 'Passed invalid arguments to {0}: {1}\n{2}'.format(function_name, exc, func.__doc__, )
                log.warning(msg, exc_info_on_loglevel=logging.DEBUG)
                ret['return'] = msg
                ret['out'] = 'nested'
            except Exception:
                msg = 'The minion function caused an exception'
                log.warning(msg, exc_info_on_loglevel=logging.DEBUG)
                salt.utils.error.fire_exception(salt.exceptions.MinionError(msg), opts, job=data)
                ret['return'] = '{0}: {1}'.format(msg, traceback.format_exc())
                ret['out'] = 'nested'
        else:
            ret['return'] = minion_instance.functions.missing_fun_string(function_name)
            mod_name = function_name.split('.')[0]
            if mod_name in minion_instance.function_errors:
                ret['return'] += ' Possible reasons: \'{0}\''.format(
                    minion_instance.function_errors[mod_name]
                )
            ret['success'] = False
            ret['retcode'] = 254
            ret['out'] = 'nested'

        ret['jid'] = data['jid']
        ret['fun'] = data['fun']
        ret['fun_args'] = data['arg']
        if 'master_id' in data:
            ret['master_id'] = data['master_id']
        if 'metadata' in data:
            if isinstance(data['metadata'], dict):
                ret['metadata'] = data['metadata']
            else:
                log.warning('The metadata parameter must be a dictionary.  Ignoring.')
        minion_instance._return_pub(
            ret,
            timeout=minion_instance._return_retry_timer()
        )
        if data['ret']:
            if 'ret_config' in data:
                ret['ret_config'] = data['ret_config']
            if 'ret_kwargs' in data:
                ret['ret_kwargs'] = data['ret_kwargs']
            ret['id'] = opts['id']
            for returner in set(data['ret'].split(',')):
                try:
                    minion_instance.returners['{0}.returner'.format(
                        returner
                    )](ret)
                except Exception as exc:
                    log.error(
                        'The return failed for job {0} {1}'.format(
                        data['jid'],
                        exc
                        )
                    )
                    log.error(traceback.format_exc())

    @classmethod
    def _thread_multi_return(cls, minion_instance, opts, data):
        '''
        This method should be used as a threading target, start the actual
        minion side execution.
        '''
        salt.utils.appendproctitle(data['jid'])
        # this seems awkward at first, but it's a workaround for Windows
        # multiprocessing communication.
        if not minion_instance:
            minion_instance = cls(opts)
        ret = {
            'return': {},
            'success': {},
        }
        for ind in range(0, len(data['fun'])):
            ret['success'][data['fun'][ind]] = False
            try:
                func = minion_instance.functions[data['fun'][ind]]
                args, kwargs = load_args_and_kwargs(
                    func,
                    data['arg'][ind],
                    data)
                ret['return'][data['fun'][ind]] = func(*args, **kwargs)
                ret['success'][data['fun'][ind]] = True
            except Exception as exc:
                trb = traceback.format_exc()
                log.warning(
                    'The minion function caused an exception: {0}'.format(
                        exc
                    )
                )
                ret['return'][data['fun'][ind]] = trb
            ret['jid'] = data['jid']
            ret['fun'] = data['fun']
            ret['fun_args'] = data['arg']
        if 'metadata' in data:
            ret['metadata'] = data['metadata']
        minion_instance._return_pub(
            ret,
            timeout=minion_instance._return_retry_timer()
        )
        if data['ret']:
            if 'ret_config' in data:
                ret['ret_config'] = data['ret_config']
            if 'ret_kwargs' in data:
                ret['ret_kwargs'] = data['ret_kwargs']
            for returner in set(data['ret'].split(',')):
                ret['id'] = opts['id']
                try:
                    minion_instance.returners['{0}.returner'.format(
                        returner
                    )](ret)
                except Exception as exc:
                    log.error(
                        'The return failed for job {0} {1}'.format(
                        data['jid'],
                        exc
                        )
                    )

    def _return_pub(self, ret, ret_cmd='_return', timeout=60):
        '''
        Return the data from the executed command to the master server
        '''
        jid = ret.get('jid', ret.get('__jid__'))
        fun = ret.get('fun', ret.get('__fun__'))
        if self.opts['multiprocessing']:
            fn_ = os.path.join(self.proc_dir, jid)
            if os.path.isfile(fn_):
                try:
                    os.remove(fn_)
                except (OSError, IOError):
                    # The file is gone already
                    pass
        log.info('Returning information for job: {0}'.format(jid))
        channel = salt.transport.Channel.factory(self.opts)
        if ret_cmd == '_syndic_return':
            load = {'cmd': ret_cmd,
                    'id': self.opts['id'],
                    'jid': jid,
                    'fun': fun,
                    'arg': ret.get('arg'),
                    'tgt': ret.get('tgt'),
                    'tgt_type': ret.get('tgt_type'),
                    'load': ret.get('__load__')}
            if '__master_id__' in ret:
                load['master_id'] = ret['__master_id__']
            load['return'] = {}
            for key, value in six.iteritems(ret):
                if key.startswith('__'):
                    continue
                load['return'][key] = value
        else:
            load = {'cmd': ret_cmd,
                    'id': self.opts['id']}
            for key, value in six.iteritems(ret):
                load[key] = value

        if 'out' in ret:
            if isinstance(ret['out'], six.string_types):
                load['out'] = ret['out']
            else:
                log.error('Invalid outputter {0}. This is likely a bug.'
                          .format(ret['out']))
        else:
            try:
                oput = self.functions[fun].__outputter__
            except (KeyError, AttributeError, TypeError):
                pass
            else:
                if isinstance(oput, six.string_types):
                    load['out'] = oput
        if self.opts['cache_jobs']:
            # Local job cache has been enabled
            fn_ = os.path.join(
                self.opts['cachedir'],
                'minion_jobs',
                load['jid'],
                'return.p')
            jdir = os.path.dirname(fn_)
            if not os.path.isdir(jdir):
                os.makedirs(jdir)
            salt.utils.fopen(fn_, 'w+b').write(self.serial.dumps(ret))
        try:
            ret_val = channel.send(load, timeout=timeout)
        except SaltReqTimeoutError:
            msg = ('The minion failed to return the job information for job '
                   '{0}. This is often due to the master being shut down or '
                   'overloaded. If the master is running consider increasing '
                   'the worker_threads value.').format(jid)
            log.warn(msg)
            return ''

        log.trace('ret_val = {0}'.format(ret_val))
        return ret_val

    def _state_run(self):
        '''
        Execute a state run based on information set in the minion config file
        '''
        if self.opts['startup_states']:
            data = {'jid': 'req', 'ret': self.opts.get('ext_job_cache', '')}
            if self.opts['startup_states'] == 'sls':
                data['fun'] = 'state.sls'
                data['arg'] = [self.opts['sls_list']]
            elif self.opts['startup_states'] == 'top':
                data['fun'] = 'state.top'
                data['arg'] = [self.opts['top_file']]
            else:
                data['fun'] = 'state.highstate'
                data['arg'] = []
            self._handle_decoded_payload(data)

    def _refresh_grains_watcher(self, refresh_interval_in_minutes):
        '''
        Create a loop that will fire a pillar refresh to inform a master about a change in the grains of this minion
        :param refresh_interval_in_minutes:
        :return: None
        '''
        if '__update_grains' not in self.opts.get('schedule', {}):
            if 'schedule' not in self.opts:
                self.opts['schedule'] = {}
            self.opts['schedule'].update({
                '__update_grains':
                    {
                        'function': 'event.fire',
                        'args': [{}, 'grains_refresh'],
                        'minutes': refresh_interval_in_minutes
                    }
            })

    def _fire_master_minion_start(self):
        # Send an event to the master that the minion is live
        self._fire_master(
            'Minion {0} started at {1}'.format(
            self.opts['id'],
            time.asctime()
            ),
            'minion_start'
        )
        # dup name spaced event
        self._fire_master(
            'Minion {0} started at {1}'.format(
            self.opts['id'],
            time.asctime()
            ),
            tagify([self.opts['id'], 'start'], 'minion'),
        )

    def module_refresh(self, force_refresh=False, notify=False):
        '''
        Refresh the functions and returners.
        '''
        log.debug('Refreshing modules. Notify={0}'.format(notify))
<<<<<<< HEAD
        self.functions, self.returners, _, self.executors = self._load_modules(force_refresh, notify=notify)
=======
        if hasattr(self, 'proxy'):
            self.functions, self.returners, _ = self._load_modules(force_refresh, notify=notify, proxy=self.proxy)
        else:
            self.functions, self.returners, _ = self._load_modules(force_refresh, notify=notify)

>>>>>>> 722327ee
        self.schedule.functions = self.functions
        self.schedule.returners = self.returners

    # TODO: only allow one future in flight at a time?
    @tornado.gen.coroutine
    def pillar_refresh(self, force_refresh=False):
        '''
        Refresh the pillar
        '''
        log.debug('Refreshing pillar')
        try:
            self.opts['pillar'] = yield salt.pillar.get_async_pillar(
                self.opts,
                self.opts['grains'],
                self.opts['id'],
                self.opts['environment'],
                pillarenv=self.opts.get('pillarenv'),
            ).compile_pillar()
        except SaltClientError:
            # Do not exit if a pillar refresh fails.
            log.error('Pillar data could not be refreshed. '
                      'One or more masters may be down!')
        self.module_refresh(force_refresh)

    def manage_schedule(self, package):
        '''
        Refresh the functions and returners.
        '''
        tag, data = salt.utils.event.MinionEvent.unpack(package)
        func = data.get('func', None)
        name = data.get('name', None)
        schedule = data.get('schedule', None)
        where = data.get('where', None)
        persist = data.get('persist', None)

        if func == 'delete':
            self.schedule.delete_job(name, persist)
        elif func == 'add':
            self.schedule.add_job(schedule, persist)
        elif func == 'modify':
            self.schedule.modify_job(name, schedule, persist, where)
        elif func == 'enable':
            self.schedule.enable_schedule()
        elif func == 'disable':
            self.schedule.disable_schedule()
        elif func == 'enable_job':
            self.schedule.enable_job(name, persist, where)
        elif func == 'run_job':
            self.schedule.run_job(name)
        elif func == 'disable_job':
            self.schedule.disable_job(name, persist, where)
        elif func == 'reload':
            self.schedule.reload(schedule)
        elif func == 'list':
            self.schedule.list(where)
        elif func == 'save_schedule':
            self.schedule.save_schedule()

    def manage_beacons(self, package):
        '''
        Manage Beacons
        '''
        tag, data = salt.utils.event.MinionEvent.unpack(package)
        func = data.get('func', None)
        name = data.get('name', None)
        beacon_data = data.get('beacon_data', None)

        if func == 'add':
            self.beacons.add_beacon(name, beacon_data)
        elif func == 'modify':
            self.beacons.modify_beacon(name, beacon_data)
        elif func == 'delete':
            self.beacons.delete_beacon(name)
        elif func == 'enable':
            self.beacons.enable_beacons()
        elif func == 'disable':
            self.beacons.disable_beacons()
        elif func == 'enable_beacon':
            self.beacons.enable_beacon(name)
        elif func == 'disable_beacon':
            self.beacons.disable_beacon(name)
        elif func == 'list':
            self.beacons.list_beacons()

    def environ_setenv(self, package):
        '''
        Set the salt-minion main process environment according to
        the data contained in the minion event data
        '''
        tag, data = salt.utils.event.MinionEvent.unpack(package)
        environ = data.get('environ', None)
        if environ is None:
            return False
        false_unsets = data.get('false_unsets', False)
        clear_all = data.get('clear_all', False)
        import salt.modules.environ as mod_environ
        return mod_environ.setenv(environ, false_unsets, clear_all)

    def clean_die(self, signum, frame):
        '''
        Python does not handle the SIGTERM cleanly, if it is signaled exit
        the minion process cleanly
        '''
        self._running = False
        exit(0)

    def _pre_tune(self):
        '''
        Set the minion running flag and issue the appropriate warnings if
        the minion cannot be started or is already running
        '''
        if self._running is None:
            self._running = True
        elif self._running is False:
            log.error(
                'This {0} was scheduled to stop. Not running '
                '{0}.tune_in()'.format(self.__class__.__name__)
            )
            return
        elif self._running is True:
            log.error(
                'This {0} is already running. Not running '
                '{0}.tune_in()'.format(self.__class__.__name__)
            )
            return

        try:
            log.info(
                '{0} is starting as user \'{1}\''.format(
                    self.__class__.__name__,
                    salt.utils.get_user()
                )
            )
        except Exception as err:
            # Only windows is allowed to fail here. See #3189. Log as debug in
            # that case. Else, error.
            log.log(
                salt.utils.is_windows() and logging.DEBUG or logging.ERROR,
                'Failed to get the user who is starting {0}'.format(
                    self.__class__.__name__
                ),
                exc_info=err
            )

    def _mine_send(self, package):
        '''
        Send mine data to the master
        '''
        channel = salt.transport.Channel.factory(self.opts)
        load = salt.utils.event.SaltEvent.unpack(package)[1]
        load['tok'] = self.tok
        try:
            ret = channel.send(load)
            return ret
        except SaltReqTimeoutError:
            log.warning('Unable to send mine data to master.')
            return None

    @tornado.gen.coroutine
    def handle_event(self, package):
        '''
        Handle an event from the epull_sock (all local minion events)
        '''
        log.debug('Handling event \'{0}\''.format(package))
        if package.startswith('module_refresh'):
            tag, data = salt.utils.event.MinionEvent.unpack(package)
            self.module_refresh(notify=data.get('notify', False))
        elif package.startswith('pillar_refresh'):
            yield self.pillar_refresh()
        elif package.startswith('manage_schedule'):
            self.manage_schedule(package)
        elif package.startswith('manage_beacons'):
            self.manage_beacons(package)
        elif package.startswith('grains_refresh'):
            if self.grains_cache != self.opts['grains']:
                self.pillar_refresh(force_refresh=True)
                self.grains_cache = self.opts['grains']
        elif package.startswith('environ_setenv'):
            self.environ_setenv(package)
        elif package.startswith('_minion_mine'):
            self._mine_send(package)
        elif package.startswith('fire_master'):
            tag, data = salt.utils.event.MinionEvent.unpack(package)
            log.debug('Forwarding master event tag={tag}'.format(tag=data['tag']))
            self._fire_master(data['data'], data['tag'], data['events'], data['pretag'])
        elif package.startswith('__master_disconnected'):
            tag, data = salt.utils.event.MinionEvent.unpack(package)
            # if the master disconnect event is for a different master, raise an exception
            if data['master'] != self.opts['master']:
                raise Exception()
            if self.connected:
                # we are not connected anymore
                self.connected = False
                # modify the scheduled job to fire only on reconnect
                schedule = {
                   'function': 'status.master',
                   'seconds': self.opts['master_alive_interval'],
                   'jid_include': True,
                   'maxrunning': 2,
                   'kwargs': {'master': self.opts['master'],
                              'connected': False}
                }
                self.schedule.modify_job(name='__master_alive',
                                         schedule=schedule)

                log.info('Connection to master {0} lost'.format(self.opts['master']))

                if self.opts['master_type'] == 'failover':
                    log.info('Trying to tune in to next master from master-list')

                    # if eval_master finds a new master for us, self.connected
                    # will be True again on successful master authentication
                    self.opts['master'] = self.eval_master(opts=self.opts,
                                                           failed=True)
                    if self.connected:
                        # re-init the subsystems to work with the new master
                        log.info('Re-initialising subsystems for new '
                                 'master {0}'.format(self.opts['master']))
                        del self.pub_channel
                        self._connect_master_future = self.connect_master()
                        self.block_until_connected()  # TODO: remove
                        self.functions, self.returners, self.function_errors, self.executors = self._load_modules()
                        self._fire_master_minion_start()
                        log.info('Minion is ready to receive requests!')

                        # update scheduled job to run with the new master addr
                        schedule = {
                           'function': 'status.master',
                           'seconds': self.opts['master_alive_interval'],
                           'jid_include': True,
                           'maxrunning': 2,
                           'kwargs': {'master': self.opts['master'],
                                      'connected': True}
                        }
                        self.schedule.modify_job(name='__master_alive',
                                                 schedule=schedule)

        elif package.startswith('__master_connected'):
            # handle this event only once. otherwise it will pollute the log
            if not self.connected:
                log.info('Connection to master {0} re-established'.format(self.opts['master']))
                self.connected = True
                # modify the __master_alive job to only fire,
                # if the connection is lost again
                schedule = {
                   'function': 'status.master',
                   'seconds': self.opts['master_alive_interval'],
                   'jid_include': True,
                   'maxrunning': 2,
                   'kwargs': {'master': self.opts['master'],
                              'connected': True}
                }

                self.schedule.modify_job(name='__master_alive',
                                         schedule=schedule)
        elif package.startswith('_salt_error'):
            tag, data = salt.utils.event.MinionEvent.unpack(package)
            log.debug('Forwarding salt error event tag={tag}'.format(tag=tag))
            self._fire_master(data, tag)

    def _fallback_cleanups(self):
        '''
        Fallback cleanup routines, attempting to fix leaked processes, threads, etc.
        '''
        # Add an extra fallback in case a forked process leaks through
        multiprocessing.active_children()

        # Cleanup Windows threads
        if not salt.utils.is_windows():
            return
        for thread in self.win_proc:
            if not thread.is_alive():
                thread.join()
                try:
                    self.win_proc.remove(thread)
                    del thread
                except (ValueError, NameError):
                    pass

    # Main Minion Tune In
    def tune_in(self, start=True):
        '''
        Lock onto the publisher. This is the main event loop for the minion
        :rtype : None
        '''
        self._pre_tune()

        # Properly exit if a SIGTERM is signalled
        signal.signal(signal.SIGTERM, self.clean_die)

        # start up the event publisher, so we can see events during startup
        self.event_publisher = salt.utils.event.AsyncEventPublisher(
            self.opts,
            self.handle_event,
            io_loop=self.io_loop,
        )

        log.debug('Minion \'{0}\' trying to tune in'.format(self.opts['id']))

        if start:
            self.sync_connect_master()

        self._fire_master_minion_start()
        log.info('Minion is ready to receive requests!')

        # Make sure to gracefully handle SIGUSR1
        enable_sigusr1_handler()

        # Make sure to gracefully handle CTRL_LOGOFF_EVENT
        salt.utils.enable_ctrl_logoff_handler()

        # On first startup execute a state run if configured to do so
        self._state_run()

        loop_interval = self.opts['loop_interval']

        try:
            if self.opts['grains_refresh_every']:  # If exists and is not zero. In minutes, not seconds!
                if self.opts['grains_refresh_every'] > 1:
                    log.debug(
                        'Enabling the grains refresher. Will run every {0} minutes.'.format(
                            self.opts['grains_refresh_every'])
                    )
                else:  # Clean up minute vs. minutes in log message
                    log.debug(
                        'Enabling the grains refresher. Will run every {0} minute.'.format(
                            self.opts['grains_refresh_every'])

                    )
                self._refresh_grains_watcher(
                    abs(self.opts['grains_refresh_every'])
                )
        except Exception as exc:
            log.error(
                'Exception occurred in attempt to initialize grain refresh routine during minion tune-in: {0}'.format(
                    exc)
            )

        self.periodic_callbacks = {}
        # schedule the stuff that runs every interval
        ping_interval = self.opts.get('ping_interval', 0) * 60
        if ping_interval > 0:
            def ping_master():
                if not self._fire_master('ping', 'minion_ping'):
                    if not self.opts.get('auth_safemode', True):
                        log.error('** Master Ping failed. Attempting to restart minion**')
                        delay = self.opts.get('random_reauth_delay', 5)
                        log.info('delaying random_reauth_delay {0}s'.format(delay))
                        # regular sys.exit raises an exception -- which isn't sufficient in a thread
                        os._exit(salt.defaults.exitcodes.SALT_KEEPALIVE)
            self.periodic_callbacks['ping'] = tornado.ioloop.PeriodicCallback(ping_master, ping_interval * 1000, io_loop=self.io_loop)

        self.periodic_callbacks['cleanup'] = tornado.ioloop.PeriodicCallback(self._fallback_cleanups, loop_interval * 1000, io_loop=self.io_loop)

        def handle_beacons():
            # Process Beacons
            try:
                beacons = self.process_beacons(self.functions)
            except Exception:
                log.critical('The beacon errored: ', exc_info=True)
            if beacons:
                self._fire_master(events=beacons)
        self.periodic_callbacks['beacons'] = tornado.ioloop.PeriodicCallback(handle_beacons, loop_interval * 1000, io_loop=self.io_loop)

        # TODO: actually listen to the return and change period
        def handle_schedule():
            self.process_schedule(self, loop_interval)
        self.periodic_callbacks['schedule'] = tornado.ioloop.PeriodicCallback(handle_schedule, 1000, io_loop=self.io_loop)

        # start all the other callbacks
        for periodic_cb in six.itervalues(self.periodic_callbacks):
            periodic_cb.start()

        # add handler to subscriber
        self.pub_channel.on_recv(self._handle_payload)

        if start:
            self.io_loop.start()

    def _handle_payload(self, payload):
        if payload is not None and self._target_load(payload['load']):
            self._handle_decoded_payload(payload['load'])

    def _target_load(self, load):
        # Verify that the publication is valid
        if 'tgt' not in load or 'jid' not in load or 'fun' not in load \
           or 'arg' not in load:
            return False
        # Verify that the publication applies to this minion

        # It's important to note that the master does some pre-processing
        # to determine which minions to send a request to. So for example,
        # a "salt -G 'grain_key:grain_val' test.ping" will invoke some
        # pre-processing on the master and this minion should not see the
        # publication if the master does not determine that it should.

        if 'tgt_type' in load:
            match_func = getattr(self.matcher,
                                 '{0}_match'.format(load['tgt_type']), None)
            if match_func is None:
                return False
            if load['tgt_type'] in ('grain', 'grain_pcre', 'pillar'):
                delimiter = load.get('delimiter', DEFAULT_TARGET_DELIM)
                if not match_func(load['tgt'], delimiter=delimiter):
                    return False
            elif not match_func(load['tgt']):
                return False
        else:
            if not self.matcher.glob_match(load['tgt']):
                return False

        return True

    def destroy(self):
        '''
        Tear down the minion
        '''
        self._running = False
        if hasattr(self, 'pub_channel'):
            self.pub_channel.on_recv(None)
            del self.pub_channel
        if hasattr(self, 'periodic_callbacks'):
            for cb in six.itervalues(self.periodic_callbacks):
                cb.stop()

    def __del__(self):
        self.destroy()


class Syndic(Minion):
    '''
    Make a Syndic minion, this minion will use the minion keys on the
    master to authenticate with a higher level master.
    '''
    def __init__(self, opts, **kwargs):
        self._syndic_interface = opts.get('interface')
        self._syndic = True
        # force auth_safemode True because Syndic don't support autorestart
        opts['auth_safemode'] = True
        opts['loop_interval'] = 1
        super(Syndic, self).__init__(opts, **kwargs)
        self.mminion = salt.minion.MasterMinion(opts)
        self.jid_forward_cache = set()

    def _handle_decoded_payload(self, data):
        '''
        Override this method if you wish to handle the decoded data
        differently.
        '''
        # TODO: even do this??
        data['to'] = int(data.get('to', self.opts['timeout'])) - 1
        # Only forward the command if it didn't originate from ourselves
        if data.get('master_id', 0) != self.opts.get('master_id', 1):
            self.syndic_cmd(data)

    def syndic_cmd(self, data):
        '''
        Take the now clear load and forward it on to the client cmd
        '''
        # Set up default tgt_type
        if 'tgt_type' not in data:
            data['tgt_type'] = 'glob'
        kwargs = {}

        # optionally add a few fields to the publish data
        for field in ('master_id',  # which master the job came from
                      'user',  # which user ran the job
                      ):
            if field in data:
                kwargs[field] = data[field]

        try:
            # Send out the publication
            self.local.pub(data['tgt'],
                           data['fun'],
                           data['arg'],
                           data['tgt_type'],
                           data['ret'],
                           data['jid'],
                           data['to'],
                           **kwargs)
        except Exception as exc:
            log.warning('Unable to forward pub data: {0}'.format(exc))

    def _fire_master_syndic_start(self):
        # Send an event to the master that the minion is live
        self._fire_master(
            'Syndic {0} started at {1}'.format(
            self.opts['id'],
            time.asctime()
            ),
            'syndic_start'
        )
        self._fire_master(
            'Syndic {0} started at {1}'.format(
            self.opts['id'],
            time.asctime()
            ),
            tagify([self.opts['id'], 'start'], 'syndic'),
        )

    # Syndic Tune In
    def tune_in(self, start=True):
        '''
        Lock onto the publisher. This is the main event loop for the syndic
        '''
        signal.signal(signal.SIGTERM, self.clean_die)
        log.debug('Syndic \'{0}\' trying to tune in'.format(self.opts['id']))

        if start:
            self.sync_connect_master()

        # Instantiate the local client
        self.local = salt.client.get_local_client(self.opts['_minion_conf_file'])
        self.local.event.subscribe('')
        self.local.opts['interface'] = self._syndic_interface

        # add handler to subscriber
        self.pub_channel.on_recv(self._process_cmd_socket)

        # register the event sub to the poller
        self._reset_event_aggregation()
        self.local_event_stream = zmq.eventloop.zmqstream.ZMQStream(self.local.event.sub, io_loop=self.io_loop)
        self.local_event_stream.on_recv(self._process_event)

        # forward events every syndic_event_forward_timeout
        self.forward_events = tornado.ioloop.PeriodicCallback(self._forward_events,
                                                              self.opts['syndic_event_forward_timeout'] * 1000,
                                                              io_loop=self.io_loop)
        self.forward_events.start()

        # Send an event to the master that the minion is live
        self._fire_master_syndic_start()

        # Make sure to gracefully handle SIGUSR1
        enable_sigusr1_handler()

        if start:
            self.io_loop.start()

    # TODO: clean up docs
    def tune_in_no_block(self):
        '''
        Executes the tune_in sequence but omits extra logging and the
        management of the event bus assuming that these are handled outside
        the tune_in sequence
        '''
        # Instantiate the local client
        self.local = salt.client.get_local_client(self.opts['_minion_conf_file'])

        # add handler to subscriber
        self.pub_channel.on_recv(self._process_cmd_socket)

    def _process_cmd_socket(self, payload):
        if payload is not None:
            log.trace('Handling payload')
            self._handle_decoded_payload(payload['load'])

    def _reset_event_aggregation(self):
        self.jids = {}
        self.raw_events = []

    def _process_event(self, raw):
        # TODO: cleanup: Move down into event class
        raw = raw[0]
        mtag, data = self.local.event.unpack(raw, self.local.event.serial)
        event = {'data': data, 'tag': mtag}
        log.trace('Got event {0}'.format(event['tag']))
        tag_parts = event['tag'].split('/')
        if len(tag_parts) >= 4 and tag_parts[1] == 'job' and \
            salt.utils.jid.is_jid(tag_parts[2]) and tag_parts[3] == 'ret' and \
            'return' in event['data']:
            if 'jid' not in event['data']:
                # Not a job return
                return
            jdict = self.jids.setdefault(event['tag'], {})
            if not jdict:
                jdict['__fun__'] = event['data'].get('fun')
                jdict['__jid__'] = event['data']['jid']
                jdict['__load__'] = {}
                fstr = '{0}.get_load'.format(self.opts['master_job_cache'])
                # Only need to forward each load once. Don't hit the disk
                # for every minion return!
                if event['data']['jid'] not in self.jid_forward_cache:
                    jdict['__load__'].update(
                        self.mminion.returners[fstr](event['data']['jid'])
                        )
                    self.jid_forward_cache.add(event['data']['jid'])
                    if len(self.jid_forward_cache) > self.opts['syndic_jid_forward_cache_hwm']:
                        # Pop the oldest jid from the cache
                        tmp = sorted(list(self.jid_forward_cache))
                        tmp.pop(0)
                        self.jid_forward_cache = set(tmp)
            if 'master_id' in event['data']:
                # __'s to make sure it doesn't print out on the master cli
                jdict['__master_id__'] = event['data']['master_id']
            jdict[event['data']['id']] = event['data']['return']
        else:
            # Add generic event aggregation here
            if 'retcode' not in event['data']:
                self.raw_events.append(event)

    def _forward_events(self):
        log.trace('Forwarding events')
        if self.raw_events:
            self._fire_master(events=self.raw_events,
                              pretag=tagify(self.opts['id'], base='syndic'),
                              )
        for jid in self.jids:
            self._return_pub(self.jids[jid],
                             '_syndic_return',
                             timeout=self._return_retry_timer())
        self._reset_event_aggregation()

    def destroy(self):
        '''
        Tear down the syndic minion
        '''
        # We borrowed the local clients poller so give it back before
        # it's destroyed. Reset the local poller reference.
        super(Syndic, self).destroy()
        if hasattr(self, 'local'):
            del self.local

        if hasattr(self, 'forward_events'):
            self.forward_events.stop()


# TODO: consolidate syndic classes together?
# need a way of knowing if the syndic connection is busted
class MultiSyndic(MinionBase):
    '''
    Make a MultiSyndic minion, this minion will handle relaying jobs and returns from
    all minions connected to it to the list of masters it is connected to.

    Modes (controlled by `syndic_mode`:
        sync: This mode will synchronize all events and publishes from higher level masters
        cluster: This mode will only sync job publishes and returns

    Note: jobs will be returned best-effort to the requesting master. This also means
    (since we are using zmq) that if a job was fired and the master disconnects
    between the publish and return, that the return will end up in a zmq buffer
    in this Syndic headed to that original master.

    In addition, since these classes all seem to use a mix of blocking and non-blocking
    calls (with varying timeouts along the way) this daemon does not handle failure well,
    it will (under most circumstances) stall the daemon for ~15s trying to forward events
    to the down master
    '''
    # time to connect to upstream master
    SYNDIC_CONNECT_TIMEOUT = 5
    SYNDIC_EVENT_TIMEOUT = 5

    def __init__(self, opts, io_loop=None):
        opts['loop_interval'] = 1
        super(MultiSyndic, self).__init__(opts)
        self.mminion = salt.minion.MasterMinion(opts)
        # sync (old behavior), cluster (only returns and publishes)
        self.syndic_mode = self.opts.get('syndic_mode', 'sync')

        self.auth_wait = self.opts['acceptance_wait_time']
        self.max_auth_wait = self.opts['acceptance_wait_time_max']

        self._has_master = threading.Event()
        self.jid_forward_cache = set()

        if io_loop is None:
            zmq.eventloop.ioloop.install()
            self.io_loop = zmq.eventloop.ioloop.ZMQIOLoop()
        else:
            self.io_loop = io_loop

    def _spawn_syndics(self):
        '''
        Spawn all the coroutines which will sign in the syndics
        '''
        self._syndics = {}  # mapping of opts['master'] -> syndic
        for master in set(self.opts['master']):
            s_opts = copy.copy(self.opts)
            s_opts['master'] = master
            self._syndics[master] = self._connect_syndic(s_opts)

    @tornado.gen.coroutine
    def _connect_syndic(self, opts):
        '''
        Create a syndic, and asynchronously connect it to a master
        '''
        last = 0  # never have we signed in
        auth_wait = opts['acceptance_wait_time']
        while True:
            log.debug('Syndic attempting to connect to {0}'.format(opts['master']))
            try:
                syndic = Syndic(opts,
                                timeout=self.SYNDIC_CONNECT_TIMEOUT,
                                safe=False,
                                io_loop=self.io_loop,
                                )
                yield syndic.connect_master()
                # set up the syndic to handle publishes (specifically not event forwarding)
                syndic.tune_in_no_block()
                log.info('Syndic successfully connected to {0}'.format(opts['master']))
                break
            except SaltClientError as exc:
                log.error('Error while bringing up syndic for multi-syndic. Is master at {0} responding?'.format(opts['master']))
                last = time.time()
                if auth_wait < self.max_auth_wait:
                    auth_wait += self.auth_wait
                yield tornado.gen.sleep(auth_wait)  # TODO: log?
            except KeyboardInterrupt:
                raise
            except:  # pylint: disable=W0702
                log.critical('Unexpected error while connecting to {0}'.format(opts['master']), exc_info=True)

        raise tornado.gen.Return(syndic)

    def _mark_master_dead(self, master):
        '''
        Mark a master as dead. This will start the sign-in routine
        '''
        # if its connected, mark it dead
        if self._syndics[master].done():
            syndic = self._syndics.result()
            syndic.destroy()
            self._syndics[master] = self._connect_syndic(syndic.opts)
        else:
            log.info('Attempting to mark {0} as dead, although it is already marked dead'.format(master))  # TODO: debug?

    def _call_syndic(self, func, args=(), kwargs=None, master_id=None):
        '''
        Wrapper to call a given func on a syndic, best effort to get the one you asked for
        '''
        if kwargs is None:
            kwargs = {}
        for master, syndic_future in self.iter_master_options(master_id):
            if not syndic_future.done() or syndic_future.exception():
                log.error('Unable to call {0} on {1}, that syndic is not connected'.format(func, master_id))
                continue

            try:
                getattr(syndic_future.result(), func)(*args, **kwargs)
                return
            except SaltClientError:
                log.error('Unable to call {0} on {1}, trying another...'.format(func, master_id))
                self._mark_master_dead(master)
                continue
        log.critical('Unable to call {0} on any masters!'.format(func))

    def iter_master_options(self, master_id=None):
        '''
        Iterate (in order) over your options for master
        '''
        masters = list(self._syndics.keys())
        shuffle(masters)
        if master_id not in self._syndics:
            master_id = masters.pop(0)
        else:
            masters.remove(master_id)

        while True:
            yield master_id, self._syndics[master_id]
            if len(masters) == 0:
                break
            master_id = masters.pop(0)

    def _reset_event_aggregation(self):
        self.jids = {}
        self.raw_events = []

    # Syndic Tune In
    def tune_in(self):
        '''
        Lock onto the publisher. This is the main event loop for the syndic
        '''
        self._spawn_syndics()
        # Instantiate the local client
        self.local = salt.client.get_local_client(self.opts['_minion_conf_file'])
        self.local.event.subscribe('')

        log.debug('MultiSyndic \'{0}\' trying to tune in'.format(self.opts['id']))

        # register the event sub to the poller
        self._reset_event_aggregation()
        self.local_event_stream = zmq.eventloop.zmqstream.ZMQStream(self.local.event.sub, io_loop=self.io_loop)
        self.local_event_stream.on_recv(self._process_event)

        # forward events every syndic_event_forward_timeout
        self.forward_events = tornado.ioloop.PeriodicCallback(self._forward_events,
                                                              self.opts['syndic_event_forward_timeout'] * 1000,
                                                              io_loop=self.io_loop)
        self.forward_events.start()

        # Make sure to gracefully handle SIGUSR1
        enable_sigusr1_handler()

        self.io_loop.start()

    def _process_event(self, raw):
        # TODO: cleanup: Move down into event class
        raw = raw[0]
        mtag, data = self.local.event.unpack(raw, self.local.event.serial)
        event = {'data': data, 'tag': mtag}
        log.trace('Got event {0}'.format(event['tag']))

        tag_parts = event['tag'].split('/')
        if len(tag_parts) >= 4 and tag_parts[1] == 'job' and \
            salt.utils.jid.is_jid(tag_parts[2]) and tag_parts[3] == 'ret' and \
            'return' in event['data']:
            if 'jid' not in event['data']:
                # Not a job return
                return
            if self.syndic_mode == 'cluster' and event['data'].get('master_id', 0) == self.opts.get('master_id', 1):
                log.debug('Return recieved with matching master_id, not forwarding')
                return

            jdict = self.jids.setdefault(event['tag'], {})
            if not jdict:
                jdict['__fun__'] = event['data'].get('fun')
                jdict['__jid__'] = event['data']['jid']
                jdict['__load__'] = {}
                fstr = '{0}.get_load'.format(self.opts['master_job_cache'])
                # Only need to forward each load once. Don't hit the disk
                # for every minion return!
                if event['data']['jid'] not in self.jid_forward_cache:
                    jdict['__load__'].update(
                        self.mminion.returners[fstr](event['data']['jid'])
                        )
                    self.jid_forward_cache.add(event['data']['jid'])
                    if len(self.jid_forward_cache) > self.opts['syndic_jid_forward_cache_hwm']:
                        # Pop the oldest jid from the cache
                        tmp = sorted(list(self.jid_forward_cache))
                        tmp.pop(0)
                        self.jid_forward_cache = set(tmp)
            if 'master_id' in event['data']:
                # __'s to make sure it doesn't print out on the master cli
                jdict['__master_id__'] = event['data']['master_id']
            jdict[event['data']['id']] = event['data']['return']
        else:
            # TODO: config to forward these? If so we'll have to keep track of who
            # has seen them
            # if we are the top level masters-- don't forward all the minion events
            if self.syndic_mode == 'sync':
                # Add generic event aggregation here
                if 'retcode' not in event['data']:
                    self.raw_events.append(event)

    def _forward_events(self):
        log.trace('Forwarding events')
        if self.raw_events:
            self._call_syndic('_fire_master',
                              kwargs={'events': self.raw_events,
                                      'pretag': tagify(self.opts['id'], base='syndic'),
                                      'timeout': self.SYNDIC_EVENT_TIMEOUT,
                                      },
                              )
        for jid, jid_ret in self.jids.items():
            self._call_syndic('_return_pub',
                              args=(jid_ret, '_syndic_return'),
                              kwargs={'timeout': self.SYNDIC_EVENT_TIMEOUT},
                              master_id=jid_ret.get('__master_id__'),
                              )

        self._reset_event_aggregation()


class Matcher(object):
    '''
    Use to return the value for matching calls from the master
    '''
    def __init__(self, opts, functions=None):
        self.opts = opts
        self.functions = functions

    def confirm_top(self, match, data, nodegroups=None):
        '''
        Takes the data passed to a top file environment and determines if the
        data matches this minion
        '''
        matcher = 'compound'
        if not data:
            log.error('Received bad data when setting the match from the top '
                      'file')
            return False
        for item in data:
            if isinstance(item, dict):
                if 'match' in item:
                    matcher = item['match']
        if hasattr(self, matcher + '_match'):
            funcname = '{0}_match'.format(matcher)
            if matcher == 'nodegroup':
                return getattr(self, funcname)(match, nodegroups)
            return getattr(self, funcname)(match)
        else:
            log.error('Attempting to match with unknown matcher: {0}'.format(
                matcher
            ))
            return False

    def glob_match(self, tgt):
        '''
        Returns true if the passed glob matches the id
        '''
        if not isinstance(tgt, six.string_types):
            return False

        return fnmatch.fnmatch(self.opts['id'], tgt)

    def pcre_match(self, tgt):
        '''
        Returns true if the passed pcre regex matches
        '''
        return bool(re.match(tgt, self.opts['id']))

    def list_match(self, tgt):
        '''
        Determines if this host is on the list
        '''
        if isinstance(tgt, six.string_types):
            tgt = tgt.split(',')
        return bool(self.opts['id'] in tgt)

    def grain_match(self, tgt, delimiter=DEFAULT_TARGET_DELIM):
        '''
        Reads in the grains glob match
        '''
        log.debug('grains target: {0}'.format(tgt))
        if delimiter not in tgt:
            log.error('Got insufficient arguments for grains match '
                      'statement from master')
            return False
        return salt.utils.subdict_match(
            self.opts['grains'], tgt, delimiter=delimiter
        )

    def grain_pcre_match(self, tgt, delimiter=DEFAULT_TARGET_DELIM):
        '''
        Matches a grain based on regex
        '''
        log.debug('grains pcre target: {0}'.format(tgt))
        if delimiter not in tgt:
            log.error('Got insufficient arguments for grains pcre match '
                      'statement from master')
            return False
        return salt.utils.subdict_match(self.opts['grains'], tgt,
                                        delimiter=delimiter, regex_match=True)

    def data_match(self, tgt):
        '''
        Match based on the local data store on the minion
        '''
        if self.functions is None:
            utils = salt.loader.utils(self.opts)
            self.functions = salt.loader.minion_mods(self.opts, utils=utils)
        comps = tgt.split(':')
        if len(comps) < 2:
            return False
        val = self.functions['data.getval'](comps[0])
        if val is None:
            # The value is not defined
            return False
        if isinstance(val, list):
            # We are matching a single component to a single list member
            for member in val:
                if fnmatch.fnmatch(str(member).lower(), comps[1].lower()):
                    return True
            return False
        if isinstance(val, dict):
            if comps[1] in val:
                return True
            return False
        return bool(fnmatch.fnmatch(
            val,
            comps[1],
        ))

    def pillar_match(self, tgt, delimiter=DEFAULT_TARGET_DELIM):
        '''
        Reads in the pillar glob match
        '''
        log.debug('pillar target: {0}'.format(tgt))
        if delimiter not in tgt:
            log.error('Got insufficient arguments for pillar match '
                      'statement from master')
            return False
        return salt.utils.subdict_match(
            self.opts['pillar'], tgt, delimiter=delimiter
        )

    def pillar_pcre_match(self, tgt, delimiter=DEFAULT_TARGET_DELIM):
        '''
        Reads in the pillar pcre match
        '''
        log.debug('pillar PCRE target: {0}'.format(tgt))
        if delimiter not in tgt:
            log.error('Got insufficient arguments for pillar PCRE match '
                      'statement from master')
            return False
        return salt.utils.subdict_match(
            self.opts['pillar'], tgt, delimiter=delimiter, regex_match=True
        )

    def pillar_exact_match(self, tgt, delimiter=':'):
        '''
        Reads in the pillar match, no globbing, no PCRE
        '''
        log.debug('pillar target: {0}'.format(tgt))
        if delimiter not in tgt:
            log.error('Got insufficient arguments for pillar match '
                      'statement from master')
            return False
        return salt.utils.subdict_match(self.opts['pillar'],
                                        tgt,
                                        delimiter=delimiter,
                                        exact_match=True)

    def ipcidr_match(self, tgt):
        '''
        Matches based on IP address or CIDR notation
        '''

        try:
            tgt = ipaddress.ip_network(tgt)
            # Target is a network
            proto = 'ipv{0}'.format(tgt.version)
            if proto not in self.opts['grains']:
                return False
            else:
                return salt.utils.network.in_subnet(tgt, self.opts['grains'][proto])
        except:  # pylint: disable=bare-except
            try:
                # Target should be an address
                proto = 'ipv{0}'.format(ipaddress.ip_address(tgt).version)
                if proto not in self.opts['grains']:
                    return False
                else:
                    return tgt in self.opts['grains'][proto]
            except:  # pylint: disable=bare-except
                log.error('Invalid IP/CIDR target {0}"'.format(tgt))
                return False

    def range_match(self, tgt):
        '''
        Matches based on range cluster
        '''
        if HAS_RANGE:
            range_ = seco.range.Range(self.opts['range_server'])
            try:
                return self.opts['grains']['fqdn'] in range_.expand(tgt)
            except seco.range.RangeException as exc:
                log.debug('Range exception in compound match: {0}'.format(exc))
                return False
        return False

    def compound_match(self, tgt):
        '''
        Runs the compound target check
        '''
        if not isinstance(tgt, six.string_types) and not isinstance(tgt, (list, tuple)):
            log.error('Compound target received that is neither string, list nor tuple')
            return False
        log.debug('compound_match: {0} ? {1}'.format(self.opts['id'], tgt))
        ref = {'G': 'grain',
               'P': 'grain_pcre',
               'I': 'pillar',
               'J': 'pillar_pcre',
               'L': 'list',
               'N': None,      # Nodegroups should already be expanded
               'S': 'ipcidr',
               'E': 'pcre'}
        if HAS_RANGE:
            ref['R'] = 'range'

        results = []
        opers = ['and', 'or', 'not', '(', ')']

        if isinstance(tgt, six.string_types):
            words = tgt.split()
        else:
            words = tgt

        for word in words:
            target_info = salt.utils.minions.parse_target(word)

            # Easy check first
            if word in opers:
                if results:
                    if results[-1] == '(' and word in ('and', 'or'):
                        log.error('Invalid beginning operator after "(": {0}'.format(word))
                        return False
                    if word == 'not':
                        if not results[-1] in ('and', 'or', '('):
                            results.append('and')
                    results.append(word)
                else:
                    # seq start with binary oper, fail
                    if word not in ['(', 'not']:
                        log.error('Invalid beginning operator: {0}'.format(word))
                        return False
                    results.append(word)

            elif target_info and target_info['engine']:
                if 'N' == target_info['engine']:
                    # Nodegroups should already be expanded/resolved to other engines
                    log.error('Detected nodegroup expansion failure of "{0}"'.format(word))
                    return False
                engine = ref.get(target_info['engine'])
                if not engine:
                    # If an unknown engine is called at any time, fail out
                    log.error('Unrecognized target engine "{0}" for'
                              ' target expression "{1}"'.format(
                                  target_info['engine'],
                                  word,
                                )
                        )
                    return False

                engine_args = [target_info['pattern']]
                engine_kwargs = {}
                if target_info['delimiter']:
                    engine_kwargs['delimiter'] = target_info['delimiter']

                results.append(
                    str(getattr(self, '{0}_match'.format(engine))(*engine_args, **engine_kwargs))
                )

            else:
                # The match is not explicitly defined, evaluate it as a glob
                results.append(str(self.glob_match(word)))

        results = ' '.join(results)
        log.debug('compound_match {0} ? "{1}" => "{2}"'.format(self.opts['id'], tgt, results))
        try:
            return eval(results)  # pylint: disable=W0123
        except Exception:
            log.error('Invalid compound target: {0} for results: {1}'.format(tgt, results))
            return False
        return False

    def nodegroup_match(self, tgt, nodegroups):
        '''
        This is a compatibility matcher and is NOT called when using
        nodegroups for remote execution, but is called when the nodegroups
        matcher is used in states
        '''
        if tgt in nodegroups:
            return self.compound_match(
                salt.utils.minions.nodegroup_comp(tgt, nodegroups)
            )
        return False


class ProxyMinion(Minion):
    '''
    This class instantiates a 'proxy' minion--a minion that does not manipulate
    the host it runs on, but instead manipulates a device that cannot run a minion.
    '''

    # TODO: better name...
    @tornado.gen.coroutine
    def _post_master_init(self, master):
        '''
        Function to finish init after connecting to a master

        This is primarily loading modules, pillars, etc. (since they need
        to know which master they connected to)
        '''
        log.debug("subclassed _post_master_init")

        self.opts['master'] = master

        self.opts['pillar'] = yield salt.pillar.get_async_pillar(
            self.opts,
            self.opts['grains'],
            self.opts['id'],
            self.opts['environment'],
            pillarenv=self.opts.get('pillarenv'),
        ).compile_pillar()

        if 'proxy' not in self.opts['pillar']:
            log.error('No proxy key found in pillar for id '+self.opts['id']+'.')
            log.error('Check your pillar configuration and contents.  Salt-proxy aborted.')
            self._running = False
            raise SaltSystemExit(code=-1)

        fq_proxyname = self.opts['pillar']['proxy']['proxytype']
        self.opts['proxy'] = self.opts['pillar']['proxy']

<<<<<<< HEAD
        # We need to do this again, because we are going to throw out a lot of grains.
        self.opts['grains'] = salt.loader.grains(self.opts)

        self.opts['proxymodule'] = salt.loader.proxy(self.opts, None, loaded_base_name=fq_proxyname)
        self.functions, self.returners, self.function_errors, self.executors = self._load_modules()
=======
        # Need to load the modules so they get all the dunder variables
        self.functions, self.returners, self.function_errors = self._load_modules()
>>>>>>> 722327ee

        # we can then sync any proxymodules down from the master
        self.functions['saltutil.sync_proxymodules'](saltenv='base')

        # Then load the proxy module
        self.proxy = salt.loader.proxy(self.opts)

        # And re-load the modules so the __proxy__ variable gets injected
        self.functions, self.returners, self.function_errors = self._load_modules(proxy=self.proxy)
        self.functions.pack['__proxy__'] = self.proxy
        self.proxy.pack['__salt__'] = self.functions
        self.proxy.pack['__ret__'] = self.returners

        if ('{0}.init'.format(fq_proxyname) not in self.proxy
            or '{0}.shutdown'.format(fq_proxyname) not in self.proxy):
            log.error('Proxymodule {0} is missing an init() or a shutdown() or both.'.format(fq_proxyname))
            log.error('Check your proxymodule.  Salt-proxy aborted.')
            self._running = False
            raise SaltSystemExit(code=-1)

        proxy_init_fn = self.proxy[fq_proxyname+'.init']
        proxy_init_fn(self.opts)
        self.opts['grains'] = salt.loader.grains(self.opts)

        # Check config 'add_proxymodule_to_opts'  Remove this in Boron.
        if self.opts['add_proxymodule_to_opts']:
            self.opts['proxymodule'] = self.proxy

        self.serial = salt.payload.Serial(self.opts)
        self.mod_opts = self._prep_mod_opts()
        self.matcher = Matcher(self.opts, self.functions)
        self.beacons = salt.beacons.Beacon(self.opts, self.functions)
        uid = salt.utils.get_uid(user=self.opts.get('user', None))
        self.proc_dir = get_proc_dir(self.opts['cachedir'], uid=uid)

        self.schedule = salt.utils.schedule.Schedule(
            self.opts,
            self.functions,
            self.returners)

        # add default scheduling jobs to the minions scheduler
        if 'mine.update' in self.functions:
            log.info('Added mine.update to scheduler')
            self.schedule.add_job({
                '__mine_interval':
                    {
                        'function': 'mine.update',
                        'minutes': self.opts['mine_interval'],
                        'jid_include': True,
                        'maxrunning': 2
                    }
            }, persist=True)

        # add master_alive job if enabled
        if self.opts['master_alive_interval'] > 0:
            self.schedule.add_job({
                '__master_alive':
                    {
                        'function': 'status.master',
                        'seconds': self.opts['master_alive_interval'],
                        'jid_include': True,
                        'maxrunning': 1,
                        'kwargs': {'master': self.opts['master'],
                                   'connected': True}
                    }
            }, persist=True)

        self.grains_cache = self.opts['grains']<|MERGE_RESOLUTION|>--- conflicted
+++ resolved
@@ -1362,15 +1362,11 @@
         Refresh the functions and returners.
         '''
         log.debug('Refreshing modules. Notify={0}'.format(notify))
-<<<<<<< HEAD
-        self.functions, self.returners, _, self.executors = self._load_modules(force_refresh, notify=notify)
-=======
         if hasattr(self, 'proxy'):
-            self.functions, self.returners, _ = self._load_modules(force_refresh, notify=notify, proxy=self.proxy)
+            self.functions, self.returners, _, self.executors = self._load_modules(force_refresh, notify=notify, proxy=self.proxy)
         else:
-            self.functions, self.returners, _ = self._load_modules(force_refresh, notify=notify)
-
->>>>>>> 722327ee
+            self.functions, self.returners, _, self.executors = self._load_modules(force_refresh, notify=notify)
+
         self.schedule.functions = self.functions
         self.schedule.returners = self.returners
 
@@ -2557,16 +2553,11 @@
         fq_proxyname = self.opts['pillar']['proxy']['proxytype']
         self.opts['proxy'] = self.opts['pillar']['proxy']
 
-<<<<<<< HEAD
         # We need to do this again, because we are going to throw out a lot of grains.
         self.opts['grains'] = salt.loader.grains(self.opts)
 
-        self.opts['proxymodule'] = salt.loader.proxy(self.opts, None, loaded_base_name=fq_proxyname)
+        # Need to load the modules so they get all the dunder variables
         self.functions, self.returners, self.function_errors, self.executors = self._load_modules()
-=======
-        # Need to load the modules so they get all the dunder variables
-        self.functions, self.returners, self.function_errors = self._load_modules()
->>>>>>> 722327ee
 
         # we can then sync any proxymodules down from the master
         self.functions['saltutil.sync_proxymodules'](saltenv='base')
@@ -2575,7 +2566,7 @@
         self.proxy = salt.loader.proxy(self.opts)
 
         # And re-load the modules so the __proxy__ variable gets injected
-        self.functions, self.returners, self.function_errors = self._load_modules(proxy=self.proxy)
+        self.functions, self.returners, self.function_errors, self.executors = self._load_modules(proxy=self.proxy)
         self.functions.pack['__proxy__'] = self.proxy
         self.proxy.pack['__salt__'] = self.functions
         self.proxy.pack['__ret__'] = self.returners
