--- conflicted
+++ resolved
@@ -146,11 +146,7 @@
 
 def del_password(name):
     '''
-<<<<<<< HEAD
-    .. versionadded:: 2015.8.3
-=======
     .. versionadded:: 2015.8.2
->>>>>>> b919f55f
 
     Delete the password from name user
 
