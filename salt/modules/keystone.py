--- conflicted
+++ resolved
@@ -49,17 +49,12 @@
         salt '*' keystone.tenant_list profile=openstack1
 '''
 
-<<<<<<< HEAD
 # Import Python libs
 from __future__ import absolute_import
+import logging
 
 # Import Salt Libs
 import salt.ext.six as six
-=======
-# Import Python Libs
-from __future__ import absolute_import
-import logging
->>>>>>> 741ca6b4
 
 # Import third party libs
 HAS_KEYSTONE = False
