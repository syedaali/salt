# -*- coding: utf-8 -*-
'''
Module for managing windows systems.

:depends:
    - win32net

Support for reboot, shutdown, etc
'''
from __future__ import absolute_import

# Import python libs
import logging
import time
from datetime import datetime

# Import 3rd Party Libs
try:
    import pythoncom
    import wmi
    import win32net
    import win32api
    import win32con
    import pywintypes
    from ctypes import windll
    HAS_WIN32NET_MODS = True
except ImportError:
    HAS_WIN32NET_MODS = False

# Import salt libs
import salt.utils
import salt.utils.locales
from salt.modules.reg import read_value

# Set up logging
log = logging.getLogger(__name__)

# Define the module's virtual name
__virtualname__ = 'system'


def __virtual__():
    '''
    Set the system module of the kernel is Windows
    '''
    if HAS_WIN32NET_MODS and salt.utils.is_windows():
        return __virtualname__
    return False


def _convert_minutes_seconds(timeout, in_seconds=False):
    '''
    convert timeout to seconds
    '''
    return timeout if in_seconds else timeout*60


def halt(timeout=5, in_seconds=False):
    '''
    Halt a running system.

    :param int timeout:
        Number of seconds before halting the system.
        Default is 5 seconds.

    :return: True is successful.
    :rtype: bool

    timeout
        The wait time before the system will be shutdown.

    in_seconds
        Whether to treat timeout as seconds or minutes.

        .. versionadded:: 2015.8.0

    CLI Example:

    .. code-block:: bash

        salt '*' system.halt 5
    '''
    return shutdown(timeout=timeout, in_seconds=in_seconds)


def init(runlevel):
    '''
    Change the system runlevel on sysV compatible systems

    CLI Example:

    .. code-block:: bash

        salt '*' system.init 3
    '''
    #cmd = ['init', runlevel]
    #ret = __salt__['cmd.run'](cmd, python_shell=False)
    #return ret

    # TODO: Create a mapping of runlevels to
    #       corresponding Windows actions

    return 'Not implemented on Windows at this time.'


def poweroff(timeout=5, in_seconds=False):
    '''
    Power off a running system.

    :param int timeout:
        Number of seconds before powering off the system.
        Default is 5 seconds.

    :return: True if successful
    :rtype: bool

    timeout
        The wait time before the system will be shutdown.

    in_seconds
        Whether to treat timeout as seconds or minutes.

        .. versionadded:: 2015.8.0

    CLI Example:

    .. code-block:: bash

        salt '*' system.poweroff 5
    '''
    return shutdown(timeout=timeout, in_seconds=in_seconds)


def reboot(timeout=5, in_seconds=False, wait_for_reboot=False):
    '''
    Reboot a running system.

    :param int timeout:
        Number of seconds before rebooting the system.
        Default is 5 minutes.

    :param bool in_seconds:
        Whether to treat timeout as seconds or minutes.

        .. versionadded:: 2015.8.0

<<<<<<< HEAD
        The amount of seconds to wait before rebooting

    wait_for_reboot

        .. versionadded:: Beryllium

        Sleeps for timeout + 30 seconds after reboot has been initiated.
        This is useful for use in a highstate for example where
        you have many states that could be ran after this one. Which you don't want
        to start until after the restart i.e You could end up with a half finished state.
=======
    :return: True if successful
    :rtype: bool
>>>>>>> 989069f4

    CLI Example:

    .. code-block:: bash

        salt '*' system.reboot 5
        salt '*' system.reboot 5 True
    '''

    ret = shutdown(timeout=timeout, reboot=True, in_seconds=in_seconds)

    if wait_for_reboot:
        seconds = _convert_minutes_seconds(timeout, in_seconds)
        time.sleep(seconds + 30)

    return ret


def shutdown(message=None, timeout=5, force_close=True, reboot=False, in_seconds=False):
    '''
    Shutdown a running system.

    :param str message:
        A message to display to the user before shutting down.

    :param int timeout:
        The length of time that the shutdown dialog box should be displayed, in
        seconds. While this dialog box is displayed, the shutdown can be stopped
        by the shutdown_abort function.

        If timeout is not zero, InitiateSystemShutdown displays a dialog box on
        the specified computer. The dialog box displays the name of the user
        who called the function, displays the message specified by the
        lpMessage parameter, and prompts the user to log off. The dialog box
        beeps when it is created and remains on top of other windows in the
        system. The dialog box can be moved but not closed. A timer counts down
        the remaining time before a forced shutdown.

        If timeout is zero, the computer shuts down without displaying the
        dialog box, and the shutdown cannot be stopped by shutdown_abort.

        Default is 5 minutes

    :param bool in_seconds:
        Whether to treat timeout as seconds or minutes.

        .. versionadded:: 2015.8.0

    :param bool force_close:
        True to force close all open applications. False displays a dialog box
        instructing the user to close the applications.

    :param bool reboot:
        True restarts the computer immediately after shutdown.
        False caches to disk and safely powers down the system.

    :return: True if successful
    :rtype: bool

    CLI Example:

    .. code-block:: bash

        salt '*' system.shutdown 5
    '''
    seconds = _convert_minutes_seconds(timeout, in_seconds)

    if message:
        message = message.decode('utf-8')
    try:
        win32api.InitiateSystemShutdown('127.0.0.1', message, timeout,
                                        force_close, reboot)
        return True
    except pywintypes.error as exc:
        (number, context, message) = exc
        log.error('Failed to shutdown the system')
        log.error('nbr: {0}'.format(number))
        log.error('ctx: {0}'.format(context))
        log.error('msg: {0}'.format(message))
        return False


def shutdown_hard():
    '''
    Shutdown a running system with no timeout or warning.

    :return: True if successful
    :rtype: bool

    CLI Example:

    .. code-block:: bash

        salt '*' system.shutdown_hard
    '''
    return shutdown(timeout=0)


def shutdown_abort():
    '''
    Abort a shutdown. Only available while the dialog box is being
    displayed to the user. Once the shutdown has initiated, it cannot be aborted

    :return: True if successful
    :rtype: bool
    '''
    try:
        win32api.AbortSystemShutdown('127.0.0.1')
        return True
    except pywintypes.error as exc:
        (number, context, message) = exc
        log.error('Failed to abort system shutdown')
        log.error('nbr: {0}'.format(number))
        log.error('ctx: {0}'.format(context))
        log.error('msg: {0}'.format(message))
        return False


def lock():
    '''
    Lock the workstation.

    :return: True if successful
    :rtype: bool
    '''
    return windll.user32.LockWorkStation()


def set_computer_name(name):
    '''
    Set the Windows computer name

    :param str name:
        The new name to give the computer. Requires a reboot to take effect.

    :return:
        Returns a dictionary containing the old and new names if successful.
        False if not.

    CLI Example:

    .. code-block:: bash

        salt 'minion-id' system.set_computer_name 'DavesComputer'
    '''
    if name:
        name = name.decode('utf-8')

    if windll.kernel32.SetComputerNameExW(win32con.ComputerNamePhysicalDnsHostname,
                                          name):
        ret = {'Computer Name': {'Current': get_system_info()['name']}}
        pending = get_pending_computer_name()
        if pending not in (None, False):
            ret['Computer Name']['Pending'] = pending
        return ret
    return False


def get_pending_computer_name():
    '''
    Get a pending computer name. If the computer name has been changed, and the
    change is pending a system reboot, this function will return the pending
    computer name. Otherwise, ``None`` will be returned. If there was an error
    retrieving the pending computer name, ``False`` will be returned, and an
    error message will be logged to the minion log.

    :return:
        Returns the pending name if pending restart. Returns none if not pending
        restart.

    CLI Example:

    .. code-block:: bash

        salt 'minion-id' system.get_pending_computer_name
    '''
    current = get_computer_name()
    pending = read_value('HKLM',
                         r'SYSTEM\CurrentControlSet\Control\ComputerName\ComputerName',
                         'ComputerName')['vdata']
    if pending:
        return pending if pending != current else None
    return False


def get_computer_name():
    '''
    Get the Windows computer name

    :return:
        Returns the computer name if found. Otherwise returns False

    CLI Example:

    .. code-block:: bash

        salt 'minion-id' system.get_computer_name
    '''
    name = get_system_info()['name']
    return name if name else False


def set_computer_desc(desc=None):
    '''
    Set the Windows computer description

    :param str desc:
        The computer description

    :return: False if it fails. Description if successful.

    CLI Example:

    .. code-block:: bash

        salt 'minion-id' system.set_computer_desc 'This computer belongs to Dave!'
    '''
    # Make sure the system exists
    # Return an object containing current information array for the computer
    system_info = win32net.NetServerGetInfo(None, 101)

    # If desc is passed, decode it for unicode
    if desc:
        system_info['comment'] = desc.decode('utf-8')
    else:
        return False

    # Apply new settings
    try:
        win32net.NetServerSetInfo(None, 101, system_info)
    except win32net.error as exc:
        (number, context, message) = exc
        log.error('Failed to update system')
        log.error('nbr: {0}'.format(number))
        log.error('ctx: {0}'.format(context))
        log.error('msg: {0}'.format(message))
        return False

    return {'Computer Description': get_computer_desc()}


set_computer_description = salt.utils.alias_function(set_computer_desc, 'set_computer_description')


def get_system_info():
    '''
    Get system information.

    :return:
        Returns a Dictionary containing information about the system to include
        name, description, version, etc...
    :rtype: dict
    '''
    system_info = win32net.NetServerGetInfo(None, 101)
    return system_info


def get_computer_desc():
    '''
    Get the Windows computer description

    :return:
        Returns the computer description if found. Otherwise returns False

    CLI Example:

    .. code-block:: bash

        salt 'minion-id' system.get_computer_desc
    '''
    desc = get_system_info()['comment']
    return desc if desc else False


get_computer_description = salt.utils.alias_function(get_computer_desc, 'get_computer_description')


<<<<<<< HEAD
def get_hostname():
    '''
    .. versionadded:: Boron

    Get the hostname of the windows minion

    :return:
        Returns the hostname of the windows minion

    CLI Example:

    .. code-block:: bash

        salt 'minion-id' system.get_hostname
    '''
    cmd = 'wmic computersystem get name'
    ret = __salt__['cmd.run'](cmd=cmd)
    _, hostname = ret.split("\n")
    return hostname


def set_hostname(hostname):
    '''
    .. versionadded:: Boron

    Set the hostname of the windows minion, requires a restart before this
    will be updated.

    :param str hostname:
        The hostname to set

    CLI Example:

    .. code-block:: bash

        salt 'minion-id' system.set_hostname newhostname
    '''
    curr_hostname = get_hostname()
    cmd = "wmic computersystem where name='{0}' call rename name='{1}'".format(curr_hostname, hostname)
    ret = __salt__['cmd.run'](cmd=cmd)

    return "successful" in ret


def join_domain(
        domain=None,
        username=None,
        password=None,
        account_ou=None,
        account_exists=False):
=======
def _lookup_error(number):
    '''
    Lookup the error based on the passed number
    .. versionadded:: 2015.5.7
    .. versionadded:: 2015.8.2

    :param int number: Number code to lookup

    :return: The text that corresponds to the error number
    :rtype: str
    '''
    return_values = {
        2:    'Invalid OU or specifying OU is not supported',
        5:    'Access is denied',
        53:   'The network path was not found',
        87:   'The parameter is incorrect',
        110:  'The system cannot open the specified object',
        1323: 'Unable to update the password',
        1326: 'Logon failure: unknown username or bad password',
        1355: 'The specified domain either does not exist or could not be contacted',
        2224: 'The account already exists',
        2691: 'The machine is already joined to the domain',
        2692: 'The machine is not currently joined to a domain',
    }
    return return_values[number]


def join_domain(domain,
                username=None,
                password=None,
                account_ou=None,
                account_exists=False,
                restart=False):
>>>>>>> 989069f4
    '''
    Join a computer to an Active Directory domain. Requires reboot.

    :param str domain:
        The domain to which the computer should be joined, e.g.
        ``my-company.com``

    :param str username:
        Username of an account which is authorized to join computers to the
        specified domain. Need to be either fully qualified like
        ``user@domain.tld`` or simply ``user``

    :param str password:
        Password of the specified user

    :param str account_ou:
        The DN of the OU below which the account for this computer should be
        created when joining the domain, e.g.
        ``ou=computers,ou=departm_432,dc=my-company,dc=com``

    :param bool account_exists:
        Needs to be set to ``True`` to allow re-using an existing account

    :param bool restart: Restarts the computer after a successful join
    .. versionadded:: 2015.5.7
    .. versionadded:: 2015.8.2

    :returns: Returns a dictionary if successful. False if unsuccessful.
    :rtype: dict, bool

    CLI Example:

    .. code-block:: bash

        salt 'minion-id' system.join_domain domain='domain.tld' \\
                         username='joinuser' password='joinpassword' \\
                         account_ou='ou=clients,ou=org,dc=domain,dc=tld' \\
                         account_exists=False, restart=True
    '''
    status = get_domain_workgroup()
    if 'Domain' in status:
        if status['Domain'] == domain:
            return 'Already joined to {0}'.format(domain)

    if username and '\\' not in username and '@' not in username:
        username = '{0}@{1}'.format(username, domain)

    if username and password is None:
        return 'Must specify a password if you pass a username'

    # remove any escape characters
    if isinstance(account_ou, str):
        account_ou = account_ou.split('\\')
        account_ou = ''.join(account_ou)

    NETSETUP_JOIN_DOMAIN = 0x1
    NETSETUP_ACCOUNT_CREATE = 0x2
    NETSETUP_DOMAIN_JOIN_IF_JOINED = 0x20

    join_options = 0x0
    join_options |= NETSETUP_JOIN_DOMAIN
    join_options |= NETSETUP_DOMAIN_JOIN_IF_JOINED
    if not account_exists:
        join_options |= NETSETUP_ACCOUNT_CREATE

    pythoncom.CoInitialize()
    c = wmi.WMI()
    comp = c.Win32_ComputerSystem()[0]
    err = comp.JoinDomainOrWorkgroup(Name=domain,
                                     Password=password,
                                     UserName=username,
                                     AccountOU=account_ou,
                                     FJoinOptions=join_options)

    # you have to do this because JoinDomainOrWorkgroup returns a strangely
    # formatted value that looks like (0,)
    if not err[0]:
        ret = {'Domain': domain,
               'Restart': False}
        if restart:
            ret['Restart'] = reboot()
        return ret

    log.error(_lookup_error(err[0]))
    return False


def unjoin_domain(username=None,
                  password=None,
                  domain=None,
                  workgroup='WORKGROUP',
                  disable=False,
                  restart=False):
    r'''
    Unjoin a computer from an Active Directory Domain. Requires restart.

    :param username:
        Username of an account which is authorized to manage computer accounts
        on the domain. Need to be fully qualified like ``user@domain.tld`` or
        ``domain.tld\user``. If domain not specified, the passed domain will be
        used. If computer account doesn't need to be disabled, can be None.

    :param str password:
        Password of the specified user

    :param str domain: The domain from which to unjoin the computer. Can be None

    :param str workgroup: The workgroup to join the computer to. Default is
    ``WORKGROUP``

    .. versionadded:: 2015.5.7
    .. versionadded:: 2015.8.2

    :param bool disable:
        Disable the user account in Active Directory. True to disable.

    :param bool restart: Restart the computer after successful unjoin

    .. versionadded:: 2015.5.7
    .. versionadded:: 2015.8.2

    :returns: Returns a dictionary if successful. False if unsuccessful.
    :rtype: dict, bool

    CLI Example:

    .. code-block:: bash

        salt 'minion-id' system.unjoin_domain restart=True

        salt 'minion-id' system.unjoin_domain username='unjoinuser' \\
                         password='unjoinpassword' disable=True \\
                         restart=True
    '''
    status = get_domain_workgroup()
    if 'Workgroup' in status:
        if status['Workgroup'] == workgroup:
            return 'Already joined to {0}'.format(workgroup)

    if username and '\\' not in username and '@' not in username:
        if domain:
            username = '{0}@{1}'.format(username, domain)
        else:
            return 'Must specify domain if not supplied in username'

    if username and password is None:
        return 'Must specify a password if you pass a username'

    NETSETUP_ACCT_DELETE = 0x2

    unjoin_options = 0x0
    if disable:
        unjoin_options |= NETSETUP_ACCT_DELETE

    pythoncom.CoInitialize()
    c = wmi.WMI()
    comp = c.Win32_ComputerSystem()[0]
    err = comp.UnjoinDomainOrWorkgroup(Password=password,
                                       UserName=username,
                                       FUnjoinOptions=unjoin_options)

    # you have to do this because UnjoinDomainOrWorkgroup returns a
    # strangely formatted value that looks like (0,)
    if not err[0]:
        err = comp.JoinDomainOrWorkgroup(Name=workgroup)
        if not err[0]:
            ret = {'Workgroup': workgroup,
                   'Restart': False}
            if restart:
                ret['Restart'] = reboot()

            return ret
        else:
            log.error(_lookup_error(err[0]))
            log.error('Failed to join the computer to {0}'.format(workgroup))
            return False
    else:
        log.error(_lookup_error(err[0]))
        log.error('Failed to unjoin computer from {0}'.format(status['Domain']))
        return False


def get_domain_workgroup():
    '''
    Get the domain or workgroup the computer belongs to.

    .. versionadded:: 2015.5.7
    .. versionadded:: 2015.8.2

    :return: The name of the domain or workgroup
    :rtype: str

    '''
    pythoncom.CoInitialize()
    c = wmi.WMI()
    for computer in c.Win32_ComputerSystem():
        if computer.PartOfDomain:
            return {'Domain': computer.Domain}
        else:
            return {'Workgroup': computer.Domain}


def _get_date_time_format(dt_string):
    '''
    Function that detects the date/time format for the string passed.

    :param str dt_string:
        A date/time string

    :return: The format of the passed dt_string
    :rtype: str
    '''
    valid_formats = [
        '%I:%M:%S %p',
        '%I:%M %p',
        '%H:%M:%S',
        '%H:%M',
        '%Y-%m-%d',
        '%m-%d-%y',
        '%m-%d-%Y',
        '%m/%d/%y',
        '%m/%d/%Y',
        '%Y/%m/%d'
    ]
    for dt_format in valid_formats:
        try:
            datetime.strptime(dt_string, dt_format)
            return dt_format
        except ValueError:
            continue
    return False


def get_system_time():
    '''
    Get the system time.

    :return: Returns the system time in HH:MM AM/PM format.
    :rtype: str
    '''
    return datetime.strftime(datetime.now(), "%I:%M %p")


def set_system_time(newtime):
    '''
    Set the system time.

    :param str newtime:
        The time to set. Can be any of the following formats.
        - HH:MM:SS AM/PM
        - HH:MM AM/PM
        - HH:MM:SS (24 hour)
        - HH:MM (24 hour)

    :return: Returns True if successful. Otherwise False.
    :rtype: bool
    '''
    # Parse time values from new time
    time_format = _get_date_time_format(newtime)
    dt_obj = datetime.strptime(newtime, time_format)

    # Set time using set_system_date_time()
    return set_system_date_time(hours=int(dt_obj.strftime('%H')),
                                minutes=int(dt_obj.strftime('%M')),
                                seconds=int(dt_obj.strftime('%S')))


def set_system_date_time(years=None,
                         months=None,
                         days=None,
                         hours=None,
                         minutes=None,
                         seconds=None):
    '''
    Set the system date and time. Each argument is an element of the date, but
    not required. If an element is not passed, the current system value for that
    element will be used. For example, if you don't pass the year, the current
    system year will be used. (Used by set_system_date and set_system_time)

    :param int years: Years digit, ie: 2015
    :param int months: Months digit: 1 - 12
    :param int days: Days digit: 1 - 31
    :param int hours: Hours digit: 0 - 23
    :param int minutes: Minutes digit: 0 - 59
    :param int seconds: Seconds digit: 0 - 59

    :return: True if successful. Otherwise False.
    :rtype: bool

    CLI Example:

    .. code-block:: bash

        salt '*' system.set_system_date_ time 2015 5 12 11 37 53
    '''
    # Get the current date/time
    try:
        date_time = win32api.GetLocalTime()
    except win32api.error as exc:
        (number, context, message) = exc
        log.error('Failed to get local time')
        log.error('nbr: {0}'.format(number))
        log.error('ctx: {0}'.format(context))
        log.error('msg: {0}'.format(message))
        return False

    # Check for passed values. If not passed, use current values
    if not years:
        years = date_time[0]
    if not months:
        months = date_time[1]
    if not days:
        days = date_time[3]
    if not hours:
        hours = date_time[4]
    if not minutes:
        minutes = date_time[5]
    if not seconds:
        seconds = date_time[6]

    # Create the time tuple to be passed to SetLocalTime, including day_of_week
    time_tuple = (years, months, days, hours, minutes, seconds, 0)

    try:
        win32api.SetLocalTime(time_tuple)
    except win32api.error as exc:
        (number, context, message) = exc
        log.error('Failed to set local time')
        log.error('nbr: {0}'.format(number))
        log.error('ctx: {0}'.format(context))
        log.error('msg: {0}'.format(message))
        return False

    return True


def get_system_date():
    '''
    Get the Windows system date

    :return: Returns the system date.
    :rtype: str

    CLI Example:

    .. code-block:: bash

        salt '*' system.get_system_date
    '''
    return datetime.strftime(datetime.now(), "%a %m/%d/%Y")


def set_system_date(newdate):
    '''
    Set the Windows system date. Use <mm-dd-yy> format for the date.

    :param str newdate:
        The date to set. Can be any of the following formats
        - YYYY-MM-DD
        - MM-DD-YYYY
        - MM-DD-YY
        - MM/DD/YYYY
        - MM/DD/YY
        - YYYY/MM/DD

    CLI Example:

    .. code-block:: bash

        salt '*' system.set_system_date '03-28-13'
    '''
    # Parse time values from new time
    date_format = _get_date_time_format(newdate)
    dt_obj = datetime.strptime(newdate, date_format)

    # Set time using set_system_date_time()
    return set_system_date_time(years=int(dt_obj.strftime('%Y')),
                                months=int(dt_obj.strftime('%m')),
                                days=int(dt_obj.strftime('%d')))


def start_time_service():
    '''
    Start the Windows time service

    :return: True if successful. Otherwise False
    :rtype: bool

    CLI Example:

    .. code-block:: bash

        salt '*' system.start_time_service
    '''
    return __salt__['service.start']('w32time')


def stop_time_service():
    '''
    Stop the Windows time service

    :return: True if successful. Otherwise False
    :rtype: bool

    CLI Example:

    .. code-block:: bash

        salt '*' system.stop_time_service
    '''
    return __salt__['service.stop']('w32time')<|MERGE_RESOLUTION|>--- conflicted
+++ resolved
@@ -136,7 +136,8 @@
     Reboot a running system.
 
     :param int timeout:
-        Number of seconds before rebooting the system.
+        Number of minutes/seconds before rebooting the system. Minutes vs
+        seconds depends on the value of ``in_seconds``.
         Default is 5 minutes.
 
     :param bool in_seconds:
@@ -144,21 +145,17 @@
 
         .. versionadded:: 2015.8.0
 
-<<<<<<< HEAD
-        The amount of seconds to wait before rebooting
-
-    wait_for_reboot
-
-        .. versionadded:: Beryllium
+    :param bool wait_for_reboot:
 
         Sleeps for timeout + 30 seconds after reboot has been initiated.
         This is useful for use in a highstate for example where
         you have many states that could be ran after this one. Which you don't want
         to start until after the restart i.e You could end up with a half finished state.
-=======
+
+        .. versionadded:: 2015.8.0
+
     :return: True if successful
     :rtype: bool
->>>>>>> 989069f4
 
     CLI Example:
 
@@ -436,7 +433,6 @@
 get_computer_description = salt.utils.alias_function(get_computer_desc, 'get_computer_description')
 
 
-<<<<<<< HEAD
 def get_hostname():
     '''
     .. versionadded:: Boron
@@ -481,13 +477,6 @@
     return "successful" in ret
 
 
-def join_domain(
-        domain=None,
-        username=None,
-        password=None,
-        account_ou=None,
-        account_exists=False):
-=======
 def _lookup_error(number):
     '''
     Lookup the error based on the passed number
@@ -521,7 +510,6 @@
                 account_ou=None,
                 account_exists=False,
                 restart=False):
->>>>>>> 989069f4
     '''
     Join a computer to an Active Directory domain. Requires reboot.
 
