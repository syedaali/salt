# -*- coding: utf-8 -*-
'''
Render the pillar data
'''

# Import python libs
from __future__ import absolute_import
import copy
import os
import collections
import logging

# Import salt libs
import salt.loader
import salt.fileclient
import salt.minion
import salt.crypt
import salt.transport
import salt.utils.url
from salt.exceptions import SaltClientError
from salt.template import compile_template
from salt.utils.dictupdate import merge
from salt.utils.odict import OrderedDict
from salt.version import __version__

# Import 3rd-party libs
import salt.ext.six as six

import tornado.gen

log = logging.getLogger(__name__)


def get_pillar(opts, grains, minion_id, saltenv=None, ext=None, env=None, funcs=None,
               pillar=None, pillarenv=None):
    '''
    Return the correct pillar driver based on the file_client option
    '''
    if env is not None:
        salt.utils.warn_until(
            'Boron',
            'Passing a salt environment should be done using \'saltenv\' '
            'not \'env\'. This functionality will be removed in Salt Boron.'
        )
        # Backwards compatibility
        saltenv = env
    ptype = {
        'remote': RemotePillar,
        'local': Pillar
    }.get(opts['file_client'], Pillar)
    return ptype(opts, grains, minion_id, saltenv, ext, functions=funcs,
                 pillar=pillar, pillarenv=pillarenv)


# TODO: migrate everyone to this one!
def get_async_pillar(opts, grains, minion_id, saltenv=None, ext=None, env=None, funcs=None,
               pillar=None, pillarenv=None):
    '''
    Return the correct pillar driver based on the file_client option
    '''
    if env is not None:
        salt.utils.warn_until(
            'Boron',
            'Passing a salt environment should be done using \'saltenv\' '
            'not \'env\'. This functionality will be removed in Salt Boron.'
        )
        # Backwards compatibility
        saltenv = env
    ptype = {
        'remote': AsyncRemotePillar,
        'local': AsyncPillar,
    }.get(opts['file_client'], AsyncPillar)
    return ptype(opts, grains, minion_id, saltenv, ext, functions=funcs,
                 pillar=pillar, pillarenv=pillarenv)


class AsyncRemotePillar(object):
    '''
    Get the pillar from the master
    '''
    def __init__(self, opts, grains, minion_id, saltenv, ext=None, functions=None,
                 pillar=None, pillarenv=None):
        self.opts = opts
        self.opts['environment'] = saltenv
        self.ext = ext
        self.grains = grains
        self.minion_id = minion_id
        self.channel = salt.transport.client.AsyncReqChannel.factory(opts)
        self.opts['pillarenv'] = pillarenv
        self.pillar_override = {}
        if pillar is not None:
            if isinstance(pillar, dict):
                self.pillar_override = pillar
            else:
                log.error('Pillar data must be a dictionary')

    @tornado.gen.coroutine
    def compile_pillar(self):
        '''
        Return a future which will contain the pillar data from the master
        '''
        load = {'id': self.minion_id,
                'grains': self.grains,
                'saltenv': self.opts['environment'],
                'pillarenv': self.opts['pillarenv'],
                'pillar_override': self.pillar_override,
                'ver': '2',
                'cmd': '_pillar'}
        if self.ext:
            load['ext'] = self.ext
        try:
            ret_pillar = yield self.channel.crypted_transfer_decode_dictentry(
                load,
                dictkey='pillar',
            )
        except:
            log.exception('Exception getting pillar:')
            raise SaltClientError('Exception getting pillar.')

        if not isinstance(ret_pillar, dict):
            msg = ('Got a bad pillar from master, type {0}, expecting dict: '
                   '{1}').format(type(ret_pillar).__name__, ret_pillar)
            log.error(msg)
            # raise an exception! Pillar isn't empty, we can't sync it!
            raise SaltClientError(msg)
        raise tornado.gen.Return(ret_pillar)


class RemotePillar(object):
    '''
    Get the pillar from the master
    '''
    def __init__(self, opts, grains, minion_id, saltenv, ext=None, functions=None,
                 pillar=None, pillarenv=None):
        self.opts = opts
        self.opts['environment'] = saltenv
        self.ext = ext
        self.grains = grains
        self.minion_id = minion_id
        self.channel = salt.transport.Channel.factory(opts)
        self.opts['pillarenv'] = pillarenv
        self.pillar_override = {}
        if pillar is not None:
            if isinstance(pillar, dict):
                self.pillar_override = pillar
            else:
                log.error('Pillar data must be a dictionary')

    def compile_pillar(self):
        '''
        Return the pillar data from the master
        '''
        load = {'id': self.minion_id,
                'grains': self.grains,
                'saltenv': self.opts['environment'],
                'pillarenv': self.opts['pillarenv'],
                'pillar_override': self.pillar_override,
                'ver': '2',
                'cmd': '_pillar'}
        if self.ext:
            load['ext'] = self.ext
        ret_pillar = self.channel.crypted_transfer_decode_dictentry(load,
                                                                    dictkey='pillar',
                                                                    )

        if not isinstance(ret_pillar, dict):
            log.error(
                'Got a bad pillar from master, type {0}, expecting dict: '
                '{1}'.format(type(ret_pillar).__name__, ret_pillar)
            )
            return {}
        return ret_pillar


class Pillar(object):
    '''
    Read over the pillar top files and render the pillar data
    '''
    def __init__(self, opts, grains, minion_id, saltenv, ext=None, functions=None,
                 pillar=None, pillarenv=None):
        self.minion_id = minion_id
        # Store the file_roots path so we can restore later. Issue 5449
        self.actual_file_roots = opts['file_roots']
        # use the local file client
        self.opts = self.__gen_opts(opts, grains, saltenv=saltenv, ext=ext, pillarenv=pillarenv)
        self.client = salt.fileclient.get_file_client(self.opts, True)

        if opts.get('file_client', '') == 'local':
            opts['grains'] = grains

        # if we didn't pass in functions, lets load them
        if functions is None:
            utils = salt.loader.utils(opts)
            if opts.get('file_client', '') == 'local':
                self.functions = salt.loader.minion_mods(opts, utils=utils)
            else:
                self.functions = salt.loader.minion_mods(self.opts, utils=utils)
        else:
            self.functions = functions

        self.matcher = salt.minion.Matcher(self.opts, self.functions)
        self.rend = salt.loader.render(self.opts, self.functions)
        ext_pillar_opts = copy.deepcopy(self.opts)
        # Fix self.opts['file_roots'] so that ext_pillars know the real
        # location of file_roots. Issue 5951
        ext_pillar_opts['file_roots'] = self.actual_file_roots
        # Keep the incoming opts ID intact, ie, the master id
        if 'id' in opts:
            ext_pillar_opts['id'] = opts['id']
        self.merge_strategy = 'smart'
        if opts.get('pillar_source_merging_strategy'):
            self.merge_strategy = opts['pillar_source_merging_strategy']

        self.ext_pillars = salt.loader.pillars(ext_pillar_opts, self.functions)
        self.ignored_pillars = {}
        self.pillar_override = {}
        if pillar is not None:
            if isinstance(pillar, dict):
                self.pillar_override = pillar
            else:
                log.error('Pillar data must be a dictionary')

    def __valid_ext(self, ext):
        '''
        Check to see if the on demand external pillar is allowed
        '''
        if not isinstance(ext, dict):
            return {}
        valid = set(('libvirt', 'virtkey'))
        if any(key not in valid for key in ext):
            return {}
        return ext

    def __gen_opts(self, opts_in, grains, saltenv=None, ext=None, env=None, pillarenv=None):
        '''
        The options need to be altered to conform to the file client
        '''
        if env is not None:
            salt.utils.warn_until(
                'Boron',
                'Passing a salt environment should be done using \'saltenv\' '
                'not \'env\'. This functionality will be removed in Salt '
                'Boron.'
            )
            # Backwards compatibility
            saltenv = env
        opts = copy.deepcopy(opts_in)
        opts['file_roots'] = opts['pillar_roots']
        opts['file_client'] = 'local'
        if not grains:
            opts['grains'] = {}
        else:
            opts['grains'] = grains
        if 'environment' not in opts:
            opts['environment'] = saltenv
        opts['id'] = self.minion_id
        if 'pillarenv' not in opts:
            opts['pillarenv'] = pillarenv
        if opts['state_top'].startswith('salt://'):
            opts['state_top'] = opts['state_top']
        elif opts['state_top'].startswith('/'):
            opts['state_top'] = salt.utils.url.create(opts['state_top'][1:])
        else:
            opts['state_top'] = salt.utils.url.create(opts['state_top'])
        if self.__valid_ext(ext):
            if 'ext_pillar' in opts:
                opts['ext_pillar'].append(ext)
            else:
                opts['ext_pillar'] = [ext]
        return opts

    def _get_envs(self):
        '''
        Pull the file server environments out of the master options
        '''
        envs = set(['base'])
        if 'file_roots' in self.opts:
            envs.update(list(self.opts['file_roots']))
        return envs

    def get_tops(self):
        '''
        Gather the top files
        '''
        tops = collections.defaultdict(list)
        include = collections.defaultdict(list)
        done = collections.defaultdict(list)
        errors = []
        # Gather initial top files
        try:
            if self.opts['pillarenv']:
                tops[self.opts['pillarenv']] = [
                        compile_template(
                            self.client.cache_file(
                                self.opts['state_top'],
                                self.opts['pillarenv']
                                ),
                            self.rend,
                            self.opts['renderer'],
                            self.opts['pillarenv'],
                            _pillar_rend=True
                            )
                        ]
            else:
                for saltenv in self._get_envs():
                    top = self.client.cache_file(
                            self.opts['state_top'],
                            saltenv
                            )
                    if top:
                        tops[saltenv].append(
                                compile_template(
                                    top,
                                    self.rend,
                                    self.opts['renderer'],
                                    saltenv=saltenv,
                                    _pillar_rend=True
                                    )
                                )
        except Exception as exc:
            errors.append(
                    ('Rendering Primary Top file failed, render error:\n{0}'
                        .format(exc)))
            log.error('Pillar rendering failed for minion {0}: '.format(self.minion_id),
                    exc_info=True)

        # Search initial top files for includes
        for saltenv, ctops in six.iteritems(tops):
            for ctop in ctops:
                if 'include' not in ctop:
                    continue
                for sls in ctop['include']:
                    include[saltenv].append(sls)
                ctop.pop('include')
        # Go through the includes and pull out the extra tops and add them
        while include:
            pops = []
            for saltenv, states in six.iteritems(include):
                pops.append(saltenv)
                if not states:
                    continue
                for sls in states:
                    if sls in done[saltenv]:
                        continue
                    try:
                        tops[saltenv].append(
                                compile_template(
                                    self.client.get_state(
                                        sls,
                                        saltenv
                                        ).get('dest', False),
                                    self.rend,
                                    self.opts['renderer'],
                                    saltenv=saltenv,
                                    _pillar_rend=True
                                    )
                                )
                    except Exception as exc:
                        errors.append(
                                ('Rendering Top file {0} failed, render error'
                                 ':\n{1}').format(sls, exc))
                    done[saltenv].append(sls)
            for saltenv in pops:
                if saltenv in include:
                    include.pop(saltenv)

        return tops, errors

    def merge_tops(self, tops):
        '''
        Cleanly merge the top files
        '''
        top = collections.defaultdict(OrderedDict)
        orders = collections.defaultdict(OrderedDict)
        for ctops in six.itervalues(tops):
            for ctop in ctops:
                for saltenv, targets in six.iteritems(ctop):
                    if saltenv == 'include':
                        continue
                    for tgt in targets:
                        matches = []
                        states = OrderedDict()
                        orders[saltenv][tgt] = 0
                        ignore_missing = False
                        for comp in ctop[saltenv][tgt]:
                            if isinstance(comp, dict):
                                if 'match' in comp:
                                    matches.append(comp)
                                if 'order' in comp:
                                    order = comp['order']
                                    if not isinstance(order, int):
                                        try:
                                            order = int(order)
                                        except ValueError:
                                            order = 0
                                    orders[saltenv][tgt] = order
                                if comp.get('ignore_missing', False):
                                    ignore_missing = True
                            if isinstance(comp, six.string_types):
                                states[comp] = True
                        if ignore_missing:
                            if saltenv not in self.ignored_pillars:
                                self.ignored_pillars[saltenv] = []
                            self.ignored_pillars[saltenv].extend(states.keys())
                        top[saltenv][tgt] = matches
                        top[saltenv][tgt].extend(states)
        return self.sort_top_targets(top, orders)

    def sort_top_targets(self, top, orders):
        '''
        Returns the sorted high data from the merged top files
        '''
        sorted_top = collections.defaultdict(OrderedDict)
        # pylint: disable=cell-var-from-loop
        for saltenv, targets in six.iteritems(top):
            sorted_targets = sorted(targets,
                    key=lambda target: orders[saltenv][target])
            for target in sorted_targets:
                sorted_top[saltenv][target] = targets[target]
        # pylint: enable=cell-var-from-loop
        return sorted_top

    def get_top(self):
        '''
        Returns the high data derived from the top file
        '''
        tops, errors = self.get_tops()
        try:
            merged_tops = self.merge_tops(tops)
        except TypeError as err:
            merged_tops = OrderedDict()
            errors.append('Error encountered while render pillar top file.')
        return merged_tops, errors

    def top_matches(self, top):
        '''
        Search through the top high data for matches and return the states
        that this minion needs to execute.

        Returns:
        {'saltenv': ['state1', 'state2', ...]}
        '''
        matches = {}
        for saltenv, body in six.iteritems(top):
            if self.opts['pillarenv']:
                if saltenv != self.opts['pillarenv']:
                    continue
            for match, data in six.iteritems(body):
                if self.matcher.confirm_top(
                        match,
                        data,
                        self.opts.get('nodegroups', {}),
                        ):
                    if saltenv not in matches:
                        matches[saltenv] = env_matches = []
                    else:
                        env_matches = matches[saltenv]
                    for item in data:
                        if isinstance(item, six.string_types) and item not in env_matches:
                            env_matches.append(item)
        return matches

    def render_pstate(self, sls, saltenv, mods, defaults=None):
        '''
        Collect a single pillar sls file and render it
        '''
        if defaults is None:
            defaults = {}
        err = ''
        errors = []
        fn_ = self.client.get_state(sls, saltenv).get('dest', False)
        if not fn_:
            if sls in self.ignored_pillars.get(saltenv, []):
                log.debug('Skipping ignored and missing SLS \'{0}\' in'
                          ' environment \'{1}\''.format(sls, saltenv))
                return None, mods, errors
            elif self.opts['pillar_roots'].get(saltenv):
                msg = ('Specified SLS \'{0}\' in environment \'{1}\' is not'
                       ' available on the salt master').format(sls, saltenv)
                log.error(msg)
                errors.append(msg)
            else:
<<<<<<< HEAD
                log.debug('Specified SLS \'{0}\' in environment \'{1}\' is not'
                          ' found, which might be due to environment \'{1}\''
                          ' not being present in "pillar_roots" yet!'
                          .format(sls, saltenv))
=======
                log.debug(
                    'Specified SLS \'%s\' in environment \'%s\' was not '
                    'found. This could be because SLS \'%s\' is in an '
                    'environment other than \'%s\', but \'%s\' is included in '
                    'that environment\'s Pillar top file. It could also be '
                    'due to environment \'%s\' not being defined in '
                    '"pillar_roots"',
                    sls, saltenv, sls, saltenv, saltenv, saltenv
                )
>>>>>>> 716c2bb7
                # return state, mods, errors
                return None, mods, errors
        state = None
        try:
            state = compile_template(fn_,
                                     self.rend,
                                     self.opts['renderer'],
                                     saltenv,
                                     sls,
                                     _pillar_rend=True,
                                     **defaults)
        except Exception as exc:
            msg = 'Rendering SLS \'{0}\' failed, render error:\n{1}'.format(
                sls, exc
            )
            log.critical(msg)
            if self.opts.get('pillar_safe_render_error', True):
                errors.append(
                    'Rendering SLS \'{0}\' failed. Please see master log for '
                    'details.'.format(sls)
                )
            else:
                errors.append(msg)
        mods.add(sls)
        nstate = None
        if state:
            if not isinstance(state, dict):
                msg = 'SLS \'{0}\' does not render to a dictionary'.format(sls)
                log.error(msg)
                errors.append(msg)
            else:
                if 'include' in state:
                    if not isinstance(state['include'], list):
                        msg = ('Include Declaration in SLS \'{0}\' is not '
                               'formed as a list'.format(sls))
                        log.error(msg)
                        errors.append(msg)
                    else:
                        for sub_sls in state.pop('include'):
                            if isinstance(sub_sls, dict):
                                sub_sls, v = next(six.iteritems(sub_sls))
                                defaults = v.get('defaults', {})
                                key = v.get('key', None)
                            else:
                                key = None
                            if sub_sls not in mods:
                                nstate, mods, err = self.render_pstate(
                                        sub_sls,
                                        saltenv,
                                        mods,
                                        defaults
                                        )
                                if nstate:
                                    if key:
                                        nstate = {
                                            key: nstate
                                        }

                                    state = merge(
                                        state,
                                        nstate,
                                        self.merge_strategy,
                                        self.opts.get('renderer', 'yaml'),
                                        self.opts.get('pillar_merge_lists', 'False'))

                                if err:
                                    errors += err
        return state, mods, errors

    def render_pillar(self, matches):
        '''
        Extract the sls pillar files from the matches and render them into the
        pillar
        '''
        pillar = copy.copy(self.pillar_override)
        errors = []
        for saltenv, pstates in six.iteritems(matches):
            mods = set()
            for sls in pstates:
                pstate, mods, err = self.render_pstate(sls, saltenv, mods)

                if err:
                    errors += err

                if pstate is not None:
                    if not isinstance(pstate, dict):
                        log.error(
                            'The rendered pillar sls file, \'{0}\' state did '
                            'not return the expected data format. This is '
                            'a sign of a malformed pillar sls file. Returned '
                            'errors: {1}'.format(
                                sls,
                                ', '.join(
                                    ['\'{0}\''.format(e) for e in errors]
                                )
                            )
                        )
                        continue
                    pillar = merge(
                        pillar,
                        pstate,
                        self.merge_strategy,
                        self.opts.get('renderer', 'yaml'),
                        self.opts.get('pillar_merge_lists', 'False'))

        return pillar, errors

    def _external_pillar_data(self, pillar, val, pillar_dirs, key):
        '''
        Builds actual pillar data structure and updates the ``pillar`` variable
        '''
        ext = None

        if isinstance(val, dict):
            ext = self.ext_pillars[key](self.minion_id, pillar, **val)
        elif isinstance(val, list):
            if key == 'git':
                ext = self.ext_pillars[key](self.minion_id,
                                            val,
                                            pillar_dirs)
            else:
                ext = self.ext_pillars[key](self.minion_id,
                                            pillar,
                                            *val)
        else:
            if key == 'git':
                ext = self.ext_pillars[key](self.minion_id,
                                            val,
                                            pillar_dirs)
            else:
                ext = self.ext_pillars[key](self.minion_id,
                                            pillar,
                                            val)
        return ext

    def ext_pillar(self, pillar, pillar_dirs):
        '''
        Render the external pillar data
        '''
        if 'ext_pillar' not in self.opts:
            return pillar
        if not isinstance(self.opts['ext_pillar'], list):
            log.critical('The "ext_pillar" option is malformed')
            return pillar
        ext = None
        # Bring in CLI pillar data
        pillar.update(self.pillar_override)
        for run in self.opts['ext_pillar']:
            if run in self.opts.get('exclude_ext_pillar', []):
                continue
            if not isinstance(run, dict):
                log.critical('The "ext_pillar" option is malformed')
                return {}
            for key, val in six.iteritems(run):
                if key not in self.ext_pillars:
                    log.critical(
                        'Specified ext_pillar interface {0} is '
                        'unavailable'.format(key)
                    )
                    continue
                try:
                    ext = self._external_pillar_data(pillar,
                                                        val,
                                                        pillar_dirs,
                                                        key)
                except Exception as exc:  # pylint: disable=broad-except
                    log.exception(
                        'Failed to load ext_pillar {0}: {1}'.format(
                            key,
                            exc
                        )
                    )
            if ext:
                pillar = merge(
                    pillar,
                    ext,
                    self.merge_strategy,
                    self.opts.get('renderer', 'yaml'),
                    self.opts.get('pillar_merge_lists', 'False'))
                ext = None
        return pillar

    def compile_pillar(self, ext=True, pillar_dirs=None):
        '''
        Render the pillar data and return
        '''
        top, top_errors = self.get_top()
        if ext:
            if self.opts.get('ext_pillar_first', False):
                self.opts['pillar'] = self.ext_pillar({}, pillar_dirs)
                matches = self.top_matches(top)
                pillar, errors = self.render_pillar(matches)
                pillar = merge(pillar,
                               self.opts['pillar'],
                               self.merge_strategy,
                               self.opts.get('renderer', 'yaml'),
                               self.opts.get('pillar_merge_lists', 'False'))
            else:
                matches = self.top_matches(top)
                pillar, errors = self.render_pillar(matches)
                pillar = self.ext_pillar(pillar, pillar_dirs)
        else:
            matches = self.top_matches(top)
            pillar, errors = self.render_pillar(matches)
        errors.extend(top_errors)
        if self.opts.get('pillar_opts', True):
            mopts = dict(self.opts)
            if 'grains' in mopts:
                mopts.pop('grains')
            # Restore the actual file_roots path. Issue 5449
            mopts['file_roots'] = self.actual_file_roots
            mopts['saltversion'] = __version__
            pillar['master'] = mopts
        if errors:
            for error in errors:
                log.critical('Pillar render error: {0}'.format(error))
            pillar['_errors'] = errors
        return pillar


# TODO: actually migrate from Pillar to AsyncPillar to allow for futures in
# ext_pillar etc.
class AsyncPillar(Pillar):
    @tornado.gen.coroutine
    def compile_pillar(self, ext=True, pillar_dirs=None):
        ret = super(AsyncPillar, self).compile_pillar(ext=ext, pillar_dirs=pillar_dirs)
        raise tornado.gen.Return(ret)<|MERGE_RESOLUTION|>--- conflicted
+++ resolved
@@ -480,12 +480,6 @@
                 log.error(msg)
                 errors.append(msg)
             else:
-<<<<<<< HEAD
-                log.debug('Specified SLS \'{0}\' in environment \'{1}\' is not'
-                          ' found, which might be due to environment \'{1}\''
-                          ' not being present in "pillar_roots" yet!'
-                          .format(sls, saltenv))
-=======
                 log.debug(
                     'Specified SLS \'%s\' in environment \'%s\' was not '
                     'found. This could be because SLS \'%s\' is in an '
@@ -495,7 +489,6 @@
                     '"pillar_roots"',
                     sls, saltenv, sls, saltenv, saltenv, saltenv
                 )
->>>>>>> 716c2bb7
                 # return state, mods, errors
                 return None, mods, errors
         state = None
