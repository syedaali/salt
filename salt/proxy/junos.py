# -*- coding: utf-8 -*-
'''
Interface with a Junos device via proxy-minion. To connect to a junos device \
via junos proxy, specify the host information in the pillar in '/srv/pillar/details.sls'

.. code-block:: yaml

    proxy:
      proxytype: junos
      host: <ip or dns name of host>
      username: <username>
      port: 830
      password: <secret>

In '/srv/pillar/top.sls' map the device details with the proxy name.

.. code-block:: yaml

    base:
      'vmx':
        - details

After storing the device information in the pillar, configure the proxy \
in '/etc/salt/proxy'

.. code-block:: yaml

    master: <ip or hostname of salt-master>

Run the salt proxy via the following command:

.. code-block:: bash

    salt-proxy --proxyid=vmx


'''
from __future__ import absolute_import

# Import python libs
import logging

# Import 3rd-party libs
try:
    HAS_JUNOS = True
    import jnpr.junos
    import jnpr.junos.utils
    import jnpr.junos.utils.config
    import jnpr.junos.utils.sw
except ImportError:
    HAS_JUNOS = False

__proxyenabled__ = ['junos']

thisproxy = {}

log = logging.getLogger(__name__)

# Define the module's virtual name
__virtualname__ = 'junos'


def __virtual__():
    '''
    Only return if all the modules are available
    '''
    if not HAS_JUNOS:
        return False, 'Missing dependency: The junos proxy minion requires the \'jnpr\' Python module.'

    return __virtualname__


def init(opts):
    '''
    Open the connection to the Junos device, login, and bind to the
    Resource class
    '''
    opts['multiprocessing'] = False
    log.debug('Opening connection to junos')

    args = {"host": opts['proxy']['host']}
    optional_args = ['user',
                     'username',
                     'password',
                     'passwd',
                     'port',
                     'gather_facts',
                     'mode',
                     'baud',
                     'attempts',
                     'auto_probe',
                     'ssh_private_key',
                     'ssh_config',
                     'normalize'
                     ]

    if 'username' in opts['proxy'].keys():
        opts['proxy']['user'] = opts['proxy'].pop('username')
    proxy_keys = opts['proxy'].keys()
    for arg in optional_args:
        if arg in proxy_keys:
            args[arg] = opts['proxy'][arg]

    thisproxy['conn'] = jnpr.junos.Device(**args)
    thisproxy['conn'].open()
    thisproxy['conn'].bind(cu=jnpr.junos.utils.config.Config)
    thisproxy['conn'].bind(sw=jnpr.junos.utils.sw.SW)
    thisproxy['initialized'] = True


def initialized():
    return thisproxy.get('initialized', False)


def conn():
    return thisproxy['conn']


def proxytype():
    '''
    Returns the name of this proxy
    '''
    return 'junos'

<<<<<<< HEAD

def grains():

    thisproxy['grains'] = dict(thisproxy['conn'].facts)

    if thisproxy['grains']:
        thisproxy['grains']['version_info'] = dict(
            thisproxy['grains']['version_info'])
        # For backward compatibility. 'junos_info' is present
        # only of in newer versions of facts.
        if 'junos_info' in thisproxy['grains']:
            thisproxy['grains']['junos_info']['re0']['object'] = \
                dict(thisproxy['grains']['junos_info']['re0']['object'])
            thisproxy['grains']['junos_info']['re1']['object'] = \
                dict(thisproxy['grains']['junos_info']['re1']['object'])
    else:
        log.debug(
            'Grains will not be populated by junos facts \
            as the device returned an empty facts dictionary.')

    return thisproxy['grains']
=======
def get_serialized_facts():
    facts = dict(thisproxy['conn'].facts)
    if 'version_info' in facts:
        facts['version_info'] = \
            dict(facts['version_info'])
    # For backward compatibility. 'junos_info' is present
    # only of in newer versions of facts.
    if 'junos_info' in facts:
        facts['junos_info']['re0']['object'] = \
            dict(facts['junos_info']['re0']['object'])
        facts['junos_info']['re1']['object'] = \
            dict(facts['junos_info']['re1']['object'])
    return facts
>>>>>>> bdc8d2d1

def ping():
    '''
    Ping?  Pong!
    '''
    return thisproxy['conn'].connected


def shutdown(opts):
    '''
    This is called when the proxy-minion is exiting to make sure the
    connection to the device is closed cleanly.
    '''
    log.debug('Proxy module {0} shutting down!!'.format(opts['id']))
    try:
        thisproxy['conn'].close()

    except Exception:
        pass<|MERGE_RESOLUTION|>--- conflicted
+++ resolved
@@ -122,29 +122,6 @@
     '''
     return 'junos'
 
-<<<<<<< HEAD
-
-def grains():
-
-    thisproxy['grains'] = dict(thisproxy['conn'].facts)
-
-    if thisproxy['grains']:
-        thisproxy['grains']['version_info'] = dict(
-            thisproxy['grains']['version_info'])
-        # For backward compatibility. 'junos_info' is present
-        # only of in newer versions of facts.
-        if 'junos_info' in thisproxy['grains']:
-            thisproxy['grains']['junos_info']['re0']['object'] = \
-                dict(thisproxy['grains']['junos_info']['re0']['object'])
-            thisproxy['grains']['junos_info']['re1']['object'] = \
-                dict(thisproxy['grains']['junos_info']['re1']['object'])
-    else:
-        log.debug(
-            'Grains will not be populated by junos facts \
-            as the device returned an empty facts dictionary.')
-
-    return thisproxy['grains']
-=======
 def get_serialized_facts():
     facts = dict(thisproxy['conn'].facts)
     if 'version_info' in facts:
@@ -158,7 +135,6 @@
         facts['junos_info']['re1']['object'] = \
             dict(facts['junos_info']['re1']['object'])
     return facts
->>>>>>> bdc8d2d1
 
 def ping():
     '''
