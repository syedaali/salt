# -*- coding: utf-8 -*-
'''
Manage Windows features via the ServerManager powershell module
'''


def __virtual__():
    '''
    Load only if win_servermanager is loaded
    '''
    return 'win_servermanager' if 'win_servermanager.install' in __salt__ else False


def installed(name, recurse=False, force=False):
    '''
    Install the windows feature

    name:
        short name of the feature (the right column in win_servermanager.list_available)

    recurse:
        install all sub-features as well

    force:
        if the feature is installed but on of its sub-features are not installed set this to True to force
        the installation of the sub-features

    Note:
    Some features require reboot after un/installation. If so, until the server is restarted
    other features can not be installed!

    Example:

    Run ``salt MinionName win_servermanager.list_available`` to get a list of available roles and features. Use
    the name in the right column. Do not use the role or feature names mentioned in the PKGMGR documentation. In
    this example for IIS-WebServerRole the name to be used is Web-Server.

    .. code-block:: yaml

        ISWebserverRole:
          win_servermanager.installed:
            - force: True
            - recurse: True
            - name: Web-Server
    '''
    ret = {'name': name,
           'result': True,
           'changes': {},
           'comment': ''}

    # Determine if the feature is installed
    if name not in __salt__['win_servermanager.list_installed']():
        ret['changes'] = {'feature': '{0} will be installed recurse={1}'.format(name, recurse)}
    elif force and recurse:
        ret['changes'] = {'feature': '{0} already installed but might install sub-features'.format(name)}
    else:
        ret['comment'] = 'The feature {0} is already installed'.format(name)
        return ret

    if __opts__['test']:
        ret['result'] = None
        return ret

    # Install the features
    ret['changes'] = {'feature': __salt__['win_servermanager.install'](name, recurse)}
    ret['result'] = ret['changes']['feature']['Success'] == 'True'
    if not ret['result']:
        ret['comment'] = 'failed to install the feature: {0}'.format(ret['changes']['feature']['ExitCode'])

    return ret


def removed(name):
    '''
    Remove the windows feature

    name:
        short name of the feature (the right column in win_servermanager.list_available)

    .. note::

        Some features require a reboot after uninstallation. If so the feature will not be completly uninstalled until
        the server is restarted.

    Example:

    Run ``salt MinionName win_servermanager.list_installed`` to get a list of all features installed. Use the top
    name listed for each feature, not the indented one. Do not use the role or feature names mentioned in the
    PKGMGR documentation.

<<<<<<< HEAD
        .. code-block:: yaml

            ISWebserverRole:
              win_servermanager.removed:
                - name: Web-Server
=======
    .. code-block:: yaml

        ISWebserverRole:
          win_servermanager.removed:
            - name: Web-Server
>>>>>>> 485ed3cf
    '''
    ret = {'name': name,
           'result': True,
           'changes': {},
           'comment': ''}
    # Determine if the feature is installed
    if name in __salt__['win_servermanager.list_installed']():
        ret['changes'] = {'feature': '{0} will be removed'.format(name)}
    else:
        ret['comment'] = 'The feature {0} is not installed'.format(name)
        return ret

    if __opts__['test']:
        ret['result'] = None
        return ret

    # Remove the features
    ret['changes'] = {'feature': __salt__['win_servermanager.remove'](name)}
    ret['result'] = ret['changes']['feature']['Success'] == 'True'
    if not ret['result']:
        ret['comment'] = 'Failed to uninstall the feature {0}'.format(ret['changes']['feature']['ExitCode'])

    return ret<|MERGE_RESOLUTION|>--- conflicted
+++ resolved
@@ -88,19 +88,11 @@
     name listed for each feature, not the indented one. Do not use the role or feature names mentioned in the
     PKGMGR documentation.
 
-<<<<<<< HEAD
-        .. code-block:: yaml
-
-            ISWebserverRole:
-              win_servermanager.removed:
-                - name: Web-Server
-=======
     .. code-block:: yaml
 
         ISWebserverRole:
           win_servermanager.removed:
             - name: Web-Server
->>>>>>> 485ed3cf
     '''
     ret = {'name': name,
            'result': True,
