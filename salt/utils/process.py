# Import python libs
import logging
import os
import signal
import time
import sys

# Import salt libs
import salt.utils

log = logging.getLogger(__name__)


def set_pidfile(pidfile, user):
    '''
    Save the pidfile
    '''
    pdir = os.path.dirname(pidfile)
    if not os.path.isdir(pdir) and pdir:
        os.makedirs(pdir)
    try:
        with salt.utils.fopen(pidfile, 'w+') as ofile:
            ofile.write(str(os.getpid()))
    except IOError:
        pass
<<<<<<< HEAD
    log.debug('Created pidfile: {0}'.format(pidfile))
    if 'os' in os.environ:
        if os.environ['os'].startswith('Windows'):
            return True

=======
    log.debug(('Created pidfile: {0}').format(pidfile))
    if salt.utils.is_windows():
        return True
>>>>>>> 8f04fdec
    import pwd  # after confirming not running Windows
    #import grp
    try:
        pwnam = pwd.getpwnam(user)
        uid = pwnam[2]
        gid = pwnam[3]
        #groups = [g.gr_gid for g in grp.getgrall() if user in g.gr_mem]
    except IndexError:
        sys.stderr.write(
            'Failed to set the pid to user: {0}. The user is not '
            'available.\n'.format(
                user
            )
        )
        sys.exit(2)
    try:
        os.chown(pidfile, uid, gid)
    except OSError as err:
        msg = ('Failed to set the ownership of PID file {0} '
               'to user {1}\n').format(pidfile, user)
        log.debug(msg, exc_info=True)
        sys.stderr.write(msg)
        sys.exit(err.errno)
    log.debug('Chowned pidfile: {0} to user: {1}'.format(pidfile, user))


def clean_proc(proc, wait_for_kill=10):
    '''
    Generic method for cleaning up multiprocessing procs
    '''
    # NoneType and other fun stuff need not apply
    if not proc:
        return
    try:
        waited = 0
        while proc.is_alive():
            proc.terminate()
            waited += 1
            time.sleep(0.1)
            if proc.is_alive() and (waited >= wait_for_kill):
                log.error(
                    'Process did not die with terminate(): {0}'.format(
                        proc.pid
                    )
                )
                os.kill(signal.SIGKILL, proc.pid)
    except (AssertionError, AttributeError):
        # Catch AssertionError when the proc is evaluated inside the child
        # Catch AttributeError when the process dies between proc.is_alive()
        # and proc.terminate() and turns into a NoneType
        pass<|MERGE_RESOLUTION|>--- conflicted
+++ resolved
@@ -23,17 +23,11 @@
             ofile.write(str(os.getpid()))
     except IOError:
         pass
-<<<<<<< HEAD
-    log.debug('Created pidfile: {0}'.format(pidfile))
-    if 'os' in os.environ:
-        if os.environ['os'].startswith('Windows'):
-            return True
 
-=======
     log.debug(('Created pidfile: {0}').format(pidfile))
     if salt.utils.is_windows():
         return True
->>>>>>> 8f04fdec
+
     import pwd  # after confirming not running Windows
     #import grp
     try:
