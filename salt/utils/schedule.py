# -*- coding: utf-8 -*-
'''
Scheduling routines are located here. To activate the scheduler make the
schedule option available to the master or minion configurations (master config
file or for the minion via config or pillar)

.. code-block:: yaml

    schedule:
      job1:
        function: state.sls
        seconds: 3600
        args:
          - httpd
        kwargs:
          test: True

This will schedule the command: ``state.sls httpd test=True`` every 3600 seconds
(every hour).

.. code-block:: yaml

    schedule:
      job1:
        function: state.sls
        seconds: 3600
        args:
          - httpd
        kwargs:
          test: True
        splay: 15

This will schedule the command: ``state.sls httpd test=True`` every 3600 seconds
(every hour) splaying the time between 0 and 15 seconds.

.. code-block:: yaml

    schedule:
      job1:
        function: state.sls
        seconds: 3600
        args:
          - httpd
        kwargs:
          test: True
        splay:
          start: 10
          end: 15

This will schedule the command: ``state.sls httpd test=True`` every 3600 seconds
(every hour) splaying the time between 10 and 15 seconds.

.. versionadded:: 2014.7.0

Frequency of jobs can also be specified using date strings supported by
the Python ``dateutil`` library. This requires the Python ``dateutil`` library
to be installed.

.. code-block:: yaml

    schedule:
      job1:
        function: state.sls
        args:
          - httpd
        kwargs:
          test: True
        when: 5:00pm

This will schedule the command: ``state.sls httpd test=True`` at 5:00 PM minion
localtime.

.. code-block:: yaml

    schedule:
      job1:
        function: state.sls
        args:
          - httpd
        kwargs:
          test: True
        when:
          - Monday 5:00pm
          - Tuesday 3:00pm
          - Wednesday 5:00pm
          - Thursday 3:00pm
          - Friday 5:00pm

This will schedule the command: ``state.sls httpd test=True`` at 5:00 PM on
Monday, Wednesday and Friday, and 3:00 PM on Tuesday and Thursday.

.. code-block:: yaml

    schedule:
      job1:
        function: state.sls
        seconds: 3600
        args:
          - httpd
        kwargs:
          test: True
        range:
          start: 8:00am
          end: 5:00pm

This will schedule the command: ``state.sls httpd test=True`` every 3600 seconds
(every hour) between the hours of 8:00 AM and 5:00 PM. The range parameter must
be a dictionary with the date strings using the ``dateutil`` format.

.. code-block:: yaml

    schedule:
      job1:
        function: state.sls
        seconds: 3600
        args:
          - httpd
        kwargs:
          test: True
        range:
          invert: True
          start: 8:00am
          end: 5:00pm

Using the invert option for range, this will schedule the command
``state.sls httpd test=True`` every 3600 seconds (every hour) until the current
time is between the hours of 8:00 AM and 5:00 PM. The range parameter must be
a dictionary with the date strings using the ``dateutil`` format.

.. code-block:: yaml

    schedule:
      job1:
        function: pkg.install
        kwargs:
          pkgs: [{'bar': '>1.2.3'}]
          refresh: true
        once: '2016-01-07T14:30:00'

This will schedule the function ``pkg.install`` to be executed once at the
specified time. The schedule entry ``job1`` will not be removed after the job
completes, therefore use ``schedule.delete`` to manually remove it afterwards.

The default date format is ISO 8601 but can be overridden by also specifying the
``once_fmt`` option, like this:

.. code-block:: yaml

    schedule:
      job1:
        function: test.ping
        once: 2015-04-22T20:21:00
        once_fmt: '%Y-%m-%dT%H:%M:%S'

.. versionadded:: 2014.7.0

The scheduler also supports ensuring that there are no more than N copies of
a particular routine running.  Use this for jobs that may be long-running
and could step on each other or pile up in case of infrastructure outage.

The default for ``maxrunning`` is 1.

.. code-block:: yaml

    schedule:
      long_running_job:
        function: big_file_transfer
        jid_include: True
        maxrunning: 1

.. versionadded:: 2014.7.0

.. code-block:: yaml

    schedule:
      job1:
        function: state.sls
        cron: '*/15 * * * *'
        args:
          - httpd
        kwargs:
          test: True

The scheduler also supports scheduling jobs using a cron like format.
This requires the Python ``croniter`` library.

.. versionadded:: 2015.5.0

By default, data about jobs runs from the Salt scheduler is returned to the
master. Setting the ``return_job`` parameter to False will prevent the data
from being sent back to the Salt master.

.. code-block:: yaml

    schedule:
      job1:
        function: scheduled_job_function
        return_job: False

.. versionadded:: 2015.5.0

It can be useful to include specific data to differentiate a job from other
jobs. Using the metadata parameter special values can be associated with
a scheduled job. These values are not used in the execution of the job,
but can be used to search for specific jobs later if combined with the
``return_job`` parameter. The metadata parameter must be specified as a
dictionary, othewise it will be ignored.

.. code-block:: yaml

    schedule:
      job1:
        function: scheduled_job_function
        metadata:
          foo: bar

.. versionadded:: 2015.5.0

By default any job scheduled based on the startup time of the minion will run
the scheduled job when the minion starts up. Sometimes this is not the desired
situation. Using the ``run_on_start`` parameter set to ``False`` will cause the
scheduler to skip this first run and wait until the next scheduled run:

.. code-block:: yaml

    schedule:
      job1:
        function: state.sls
        seconds: 3600
        run_on_start: False
        args:
          - httpd
        kwargs:
          test: True

.. versionadded:: 2015.8.0

.. code-block:: yaml

    schedule:
      job1:
        function: state.sls
        seconds: 15
        until: '12/31/2015 11:59pm'
        args:
          - httpd
        kwargs:
          test: True

Using the until argument, the Salt scheduler allows you to specify
an end time for a scheduled job. If this argument is specified, jobs
will not run once the specified time has passed. Time should be specified
in a format supported by the ``dateutil`` library.
This requires the Python ``dateutil`` library to be installed.

.. versionadded:: 2015.8.0

.. code-block:: yaml

    schedule:
      job1:
        function: state.sls
        seconds: 15
        after: '12/31/2015 11:59pm'
        args:
          - httpd
        kwargs:
          test: True

Using the after argument, the Salt scheduler allows you to specify
an start time for a scheduled job.  If this argument is specified, jobs
will not run until the specified time has passed. Time should be specified
in a format supported by the ``dateutil`` library.
This requires the Python ``dateutil`` library to be installed.

The scheduler also supports ensuring that there are no more than N copies of
a particular routine running.  Use this for jobs that may be long-running
and could step on each other or pile up in case of infrastructure outage.

The default for maxrunning is 1.

.. code-block:: yaml

    schedule:
      long_running_job:
          function: big_file_transfer
          jid_include: True
          maxrunning: 1

By default, data about jobs runs from the Salt scheduler is returned to the
master.  Setting the ``return_job`` parameter to False will prevent the data
from being sent back to the Salt master.

.. versionadded:: 2015.5.0

    schedule:
      job1:
          function: scheduled_job_function
          return_job: False

Setting the ``return_job`` parameter to 'nocache' prevents the salt master
from storing the job in the master cache. Still, an event is fired on the
master event bus in the form 'salt/job/nocache/ret/myminion'.

It can be useful to include specific data to differentiate a job from other
jobs.  Using the metadata parameter special values can be associated with
a scheduled job.  These values are not used in the execution of the job,
but can be used to search for specific jobs later if combined with the
return_job parameter.  The metadata parameter must be specified as a
dictionary, othewise it will be ignored.

.. versionadded:: 2015.5.0

    schedule:
      job1:
          function: scheduled_job_function
          metadata:
            foo: bar

'''

# Import python libs
from __future__ import absolute_import, with_statement
import os
import sys
import time
import signal
import datetime
import itertools
import threading
import logging
import errno
import random
import yaml

# Import Salt libs
import salt.config
import salt.utils
import salt.utils.jid
import salt.utils.process
import salt.utils.args
import salt.utils.minion
import salt.loader
import salt.minion
import salt.payload
import salt.syspaths
import salt.exceptions
import salt.log.setup as log_setup
import salt.defaults.exitcodes
from salt.utils.odict import OrderedDict
from salt.utils.process import os_is_running, default_signals, SignalHandlingMultiprocessingProcess

# Import 3rd-party libs
import salt.ext.six as six

# pylint: disable=import-error
try:
    import dateutil.parser as dateutil_parser
    _WHEN_SUPPORTED = True
    _RANGE_SUPPORTED = True
except ImportError:
    _WHEN_SUPPORTED = False
    _RANGE_SUPPORTED = False

try:
    import croniter
    _CRON_SUPPORTED = True
except ImportError:
    _CRON_SUPPORTED = False
# pylint: enable=import-error

log = logging.getLogger(__name__)


class Schedule(object):
    '''
    Create a Schedule object, pass in the opts and the functions dict to use
    '''
    instance = None

    def __new__(cls, opts, functions, returners=None, intervals=None, cleanup=None, proxy=None):
        '''
        Only create one instance of Schedule
        '''
        if cls.instance is None:
            log.debug('Initializing new Schedule')
            # we need to make a local variable for this, as we are going to store
            # it in a WeakValueDictionary-- which will remove the item if no one
            # references it-- this forces a reference while we return to the caller
            cls.instance = object.__new__(cls)
            cls.instance.__singleton_init__(opts, functions, returners, intervals, cleanup, proxy)
        else:
            log.debug('Re-using Schedule')
        return cls.instance

    # has to remain empty for singletons, since __init__ will *always* be called
    def __init__(self, opts, functions, returners=None, intervals=None, cleanup=None, proxy=None):
        pass

    # an init for the singleton instance to call
    def __singleton_init__(self, opts, functions, returners=None, intervals=None, cleanup=None, proxy=None):
        self.opts = opts
        self.proxy = proxy
        self.functions = functions
        if isinstance(intervals, dict):
            self.intervals = intervals
        else:
            self.intervals = {}
        if hasattr(returners, '__getitem__'):
            self.returners = returners
        else:
            self.returners = returners.loader.gen_functions()
        self.time_offset = self.functions.get('timezone.get_offset', lambda: '0000')()
        self.schedule_returner = self.option('schedule_returner')
        # Keep track of the lowest loop interval needed in this variable
        self.loop_interval = six.MAXSIZE
        clean_proc_dir(opts)
        if cleanup:
            for prefix in cleanup:
                self.delete_job_prefix(prefix)

    def __getnewargs__(self):
        return self.opts, self.functions, self.returners, self.intervals, None

    def option(self, opt):
        '''
        Return the schedule data structure
        '''
        if 'config.merge' in self.functions:
            return self.functions['config.merge'](opt, {}, omit_master=True)
        return self.opts.get(opt, {})

    def persist(self):
        '''
        Persist the modified schedule into <<configdir>>/minion.d/_schedule.conf
        '''
        config_dir = self.opts.get('conf_dir', None)
        if config_dir is None and 'conf_file' in self.opts:
            config_dir = os.path.dirname(self.opts['conf_file'])
        if config_dir is None:
            config_dir = salt.syspaths.CONFIG_DIR

        minion_d_dir = os.path.join(
            config_dir,
            os.path.dirname(self.opts.get('default_include',
                                          salt.config.DEFAULT_MINION_OPTS['default_include'])))

        if not os.path.isdir(minion_d_dir):
            os.makedirs(minion_d_dir)

        schedule_conf = os.path.join(minion_d_dir, '_schedule.conf')
        log.debug('Persisting schedule')
        try:
            with salt.utils.fopen(schedule_conf, 'wb+') as fp_:
                fp_.write(
                    salt.utils.to_bytes(
                        yaml.dump({'schedule': self.option('schedule')})
                    )
                )
        except (IOError, OSError):
            log.error('Failed to persist the updated schedule',
                      exc_info_on_loglevel=logging.DEBUG)

    def delete_job(self, name, persist=True, where=None):
        '''
        Deletes a job from the scheduler.
        '''
        if where is None or where != 'pillar':
            # ensure job exists, then delete it
            schedule = self.option('schedule')
            if name in schedule:
                del schedule[name]
        else:
            # If job is in pillar, delete it there too
            if 'schedule' in self.opts['pillar']:
                if name in self.opts['pillar']['schedule']:
                    del self.opts['pillar']['schedule'][name]
            schedule = self.opts['pillar']['schedule']
            log.warning('Pillar schedule deleted. Pillar refresh recommended. Run saltutil.refresh_pillar.')

        # Fire the complete event back along with updated list of schedule
        evt = salt.utils.event.get_event('minion', opts=self.opts, listen=False)
        evt.fire_event({'complete': True, 'schedule': schedule},
                       tag='/salt/minion/minion_schedule_delete_complete')

        # remove from self.intervals
        if name in self.intervals:
            del self.intervals[name]

        if persist:
            self.persist()

    def delete_job_prefix(self, name, persist=True, where=None):
        '''
        Deletes a job from the scheduler.
        '''
        if where is None or where != 'pillar':
            # ensure job exists, then delete it
            schedule = self.option('schedule')
            for job in list(schedule.keys()):
                if job.startswith(name):
                    del schedule[job]
        else:
            # If job is in pillar, delete it there too
            if 'schedule' in self.opts['pillar']:
                for job in list(self.opts['pillar']['schedule'].keys()):
                    if job.startswith(name):
                        del self.opts['pillar']['schedule'][job]
            schedule = self.opts['pillar']['schedule']
            log.warning('Pillar schedule deleted. Pillar refresh recommended. Run saltutil.refresh_pillar.')

        # Fire the complete event back along with updated list of schedule
        evt = salt.utils.event.get_event('minion', opts=self.opts, listen=False)
        evt.fire_event({'complete': True, 'schedule': schedule},
                       tag='/salt/minion/minion_schedule_delete_complete')

        # remove from self.intervals
        for job in list(self.intervals.keys()):
            if job.startswith(name):
                del self.intervals[job]

        if persist:
            self.persist()

    def add_job(self, data, persist=True):
        '''
        Adds a new job to the scheduler. The format is the same as required in
        the configuration file. See the docs on how YAML is interpreted into
        python data-structures to make sure, you pass correct dictionaries.
        '''

        # we don't do any checking here besides making sure its a dict.
        # eval() already does for us and raises errors accordingly
        if not isinstance(data, dict):
            raise ValueError('Scheduled jobs have to be of type dict.')
        if not len(data) == 1:
            raise ValueError('You can only schedule one new job at a time.')

        # if enabled is not included in the job,
        # assume job is enabled.
        for job in data:
            if 'enabled' not in data[job]:
                data[job]['enabled'] = True

        new_job = next(six.iterkeys(data))

        schedule = self.option('schedule')
        if new_job in schedule:
            log.info('Updating job settings for scheduled '
                     'job: {0}'.format(new_job))
        else:
            log.info('Added new job {0} to scheduler'.format(new_job))

        schedule.update(data)

        # Fire the complete event back along with updated list of schedule
        evt = salt.utils.event.get_event('minion', opts=self.opts, listen=False)
        evt.fire_event({'complete': True, 'schedule': schedule},
                       tag='/salt/minion/minion_schedule_add_complete')

        if persist:
            self.persist()

    def enable_job(self, name, persist=True, where=None):
        '''
        Enable a job in the scheduler.
        '''
        if where == 'pillar':
            self.opts['pillar']['schedule'][name]['enabled'] = True
            schedule = self.opts['pillar']['schedule']
        else:
            schedule = self.option('schedule')
            schedule[name]['enabled'] = True

        # Fire the complete event back along with updated list of schedule
        evt = salt.utils.event.get_event('minion', opts=self.opts, listen=False)
        evt.fire_event({'complete': True, 'schedule': schedule},
                       tag='/salt/minion/minion_schedule_enabled_job_complete')

        log.info('Enabling job {0} in scheduler'.format(name))

        if persist:
            self.persist()

    def disable_job(self, name, persist=True, where=None):
        '''
        Disable a job in the scheduler.
        '''
        if where == 'pillar':
            self.opts['pillar']['schedule'][name]['enabled'] = False
            schedule = self.opts['pillar']['schedule']
        else:
            schedule = self.option('schedule')
            schedule[name]['enabled'] = False

        # Fire the complete event back along with updated list of schedule
        evt = salt.utils.event.get_event('minion', opts=self.opts, listen=False)
        evt.fire_event({'complete': True, 'schedule': schedule},
                       tag='/salt/minion/minion_schedule_disabled_job_complete')

        log.info('Disabling job {0} in scheduler'.format(name))

        if persist:
            self.persist()

    def modify_job(self, name, schedule, persist=True, where=None):
        '''
        Modify a job in the scheduler.
        '''
        if where == 'pillar':
            if name in self.opts['pillar']['schedule']:
                self.delete_job(name, persist, where=where)
            self.opts['pillar']['schedule'][name] = schedule
        else:
            if name in self.option('schedule'):
                self.delete_job(name, persist, where=where)
            self.option('schedule')[name] = schedule

        if persist:
            self.persist()

    def run_job(self, name):
        '''
        Run a schedule job now
        '''
        schedule = self.option('schedule')
        if 'schedule' in self.opts['pillar']:
            schedule.update(self.opts['pillar']['schedule'])
        data = schedule[name]

        if 'function' in data:
            func = data['function']
        elif 'func' in data:
            func = data['func']
        elif 'fun' in data:
            func = data['fun']
        else:
            func = None
        if func not in self.functions:
            log.info(
                'Invalid function: {0} in scheduled job {1}.'.format(
                    func, name
                )
            )

        if 'name' not in data:
            data['name'] = name
        log.info(
            'Running Job: {0}.'.format(name)
        )

        multiprocessing_enabled = self.opts.get('multiprocessing', True)
        if multiprocessing_enabled:
            thread_cls = SignalHandlingMultiprocessingProcess
        else:
            thread_cls = threading.Thread

        if multiprocessing_enabled:
            with default_signals(signal.SIGINT, signal.SIGTERM):
                proc = thread_cls(target=self.handle_func, args=(multiprocessing_enabled, func, data))
                # Reset current signals before starting the process in
                # order not to inherit the current signal handlers
                proc.start()
            proc.join()
        else:
            proc = thread_cls(target=self.handle_func, args=(multiprocessing_enabled, func, data))
            proc.start()

    def enable_schedule(self):
        '''
        Enable the scheduler.
        '''
        schedule = self.option('schedule')
        schedule['enabled'] = True

        # Fire the complete event back along with updated list of schedule
        evt = salt.utils.event.get_event('minion', opts=self.opts, listen=False)
        evt.fire_event({'complete': True, 'schedule': schedule},
                       tag='/salt/minion/minion_schedule_enabled_complete')

    def disable_schedule(self):
        '''
        Disable the scheduler.
        '''
        schedule = self.option('schedule')
        schedule['enabled'] = False

        # Fire the complete event back along with updated list of schedule
        evt = salt.utils.event.get_event('minion', opts=self.opts, listen=False)
        evt.fire_event({'complete': True, 'schedule': schedule},
                       tag='/salt/minion/minion_schedule_disabled_complete')

    def reload(self, schedule):
        '''
        Reload the schedule from saved schedule file.
        '''
        # Remove all jobs from self.intervals
        self.intervals = {}

        if 'schedule' in schedule:
            schedule = schedule['schedule']
        self.opts.setdefault('schedule', {}).update(schedule)

    def list(self, where):
        '''
        List the current schedule items
        '''
        schedule = {}
        if where == 'pillar':
            if 'schedule' in self.opts['pillar']:
                schedule.update(self.opts['pillar']['schedule'])
        elif where == 'opts':
            schedule.update(self.option('schedule'))
        else:
            schedule.update(self.option('schedule'))
            if 'schedule' in self.opts['pillar']:
                schedule.update(self.opts['pillar']['schedule'])

        # Fire the complete event back along with the list of schedule
        evt = salt.utils.event.get_event('minion', opts=self.opts, listen=False)
        evt.fire_event({'complete': True, 'schedule': schedule},
                       tag='/salt/minion/minion_schedule_list_complete')

    def save_schedule(self):
        '''
        Save the current schedule
        '''
        self.persist()

        # Fire the complete event back along with the list of schedule
        evt = salt.utils.event.get_event('minion', opts=self.opts, listen=False)
        evt.fire_event({'complete': True},
                       tag='/salt/minion/minion_schedule_saved')

    def handle_func(self, multiprocessing_enabled, func, data):
        '''
        Execute this method in a multiprocess or thread
        '''
        if salt.utils.is_windows() or self.opts.get('transport') == 'zeromq':
            # Since function references can't be pickled and pickling
            # is required when spawning new processes on Windows, regenerate
            # the functions and returners.
            # This also needed for ZeroMQ transport to reset all functions
            # context data that could keep paretns connections. ZeroMQ will
            # hang on polling parents connections from the child process.
<<<<<<< HEAD
            self.functions = salt.loader.minion_mods(self.opts, proxy=self.proxy)
            self.returners = salt.loader.returners(self.opts, self.functions, proxy=self.proxy)
=======
            if self.opts['__role'] == 'master':
                self.functions = salt.loader.runner(self.opts)
            else:
                self.functions = salt.loader.minion_mods(self.opts)
            self.returners = salt.loader.returners(self.opts, self.functions)
>>>>>>> 269a2fd7
        ret = {'id': self.opts.get('id', 'master'),
               'fun': func,
               'fun_args': [],
               'schedule': data['name'],
               'jid': salt.utils.jid.gen_jid()}

        if 'metadata' in data:
            if isinstance(data['metadata'], dict):
                ret['metadata'] = data['metadata']
                ret['metadata']['_TOS'] = self.time_offset
                ret['metadata']['_TS'] = time.ctime()
                ret['metadata']['_TT'] = time.strftime('%Y %B %d %a %H %m', time.gmtime())
            else:
                log.warning('schedule: The metadata parameter must be '
                            'specified as a dictionary.  Ignoring.')

        salt.utils.appendproctitle('{0} {1}'.format(self.__class__.__name__, ret['jid']))

        proc_fn = os.path.join(
            salt.minion.get_proc_dir(self.opts['cachedir']),
            ret['jid']
        )

        # Check to see if there are other jobs with this
        # signature running.  If there are more than maxrunning
        # jobs present then don't start another.
        # If jid_include is False for this job we can ignore all this
        # NOTE--jid_include defaults to True, thus if it is missing from the data
        # dict we treat it like it was there and is True
        if 'jid_include' not in data or data['jid_include']:
            jobcount = 0
            for job in salt.utils.minion.running(self.opts):
                if 'schedule' in job:
                    log.debug('schedule.handle_func: Checking job against '
                              'fun {0}: {1}'.format(ret['fun'], job))
                    if ret['schedule'] == job['schedule'] and os_is_running(job['pid']):
                        jobcount += 1
                        log.debug(
                            'schedule.handle_func: Incrementing jobcount, now '
                            '{0}, maxrunning is {1}'.format(
                                jobcount, data['maxrunning']))
                        if jobcount >= data['maxrunning']:
                            log.debug(
                                'schedule.handle_func: The scheduled job {0} '
                                'was not started, {1} already running'.format(
                                    ret['schedule'], data['maxrunning']))
                            return False

        if multiprocessing_enabled and not salt.utils.is_windows():
            # Reconfigure multiprocessing logging after daemonizing
            log_setup.setup_multiprocessing_logging()

        # Don't *BEFORE* to go into try to don't let it triple execute the finally section.
        salt.utils.daemonize_if(self.opts)

        # TODO: Make it readable! Splt to funcs, remove nested try-except-finally sections.
        try:
            ret['pid'] = os.getpid()

            if 'jid_include' not in data or data['jid_include']:
                log.debug('schedule.handle_func: adding this job to the jobcache '
                          'with data {0}'.format(ret))
                # write this to /var/cache/salt/minion/proc
                with salt.utils.fopen(proc_fn, 'w+b') as fp_:
                    fp_.write(salt.payload.Serial(self.opts).dumps(ret))

            args = tuple()
            if 'args' in data:
                args = data['args']
                ret['fun_args'].extend(data['args'])

            kwargs = {}
            if 'kwargs' in data:
                kwargs = data['kwargs']
                ret['fun_args'].append(data['kwargs'])

            if func not in self.functions:
                ret['return'] = self.functions.missing_fun_string(func)
                salt.utils.error.raise_error(
                    message=self.functions.missing_fun_string(func))

            # if the func support **kwargs, lets pack in the pub data we have
            # TODO: pack the *same* pub data as a minion?
            argspec = salt.utils.args.get_function_argspec(self.functions[func])
            if argspec.keywords:
                # this function accepts **kwargs, pack in the publish data
                for key, val in six.iteritems(ret):
                    kwargs['__pub_{0}'.format(key)] = val

            ret['return'] = self.functions[func](*args, **kwargs)

            data_returner = data.get('returner', None)
            if data_returner or self.schedule_returner:
                if 'return_config' in data:
                    ret['ret_config'] = data['return_config']
                if 'return_kwargs' in data:
                    ret['ret_kwargs'] = data['return_kwargs']
                rets = []
                for returner in [data_returner, self.schedule_returner]:
                    if isinstance(returner, str):
                        rets.append(returner)
                    elif isinstance(returner, list):
                        rets.extend(returner)
                # simple de-duplication with order retained
                for returner in OrderedDict.fromkeys(rets):
                    ret_str = '{0}.returner'.format(returner)
                    if ret_str in self.returners:
                        ret['success'] = True
                        self.returners[ret_str](ret)
                    else:
                        log.info(
                            'Job {0} using invalid returner: {1}. Ignoring.'.format(
                                func, returner
                            )
                        )

            # runners do not provide retcode
            if 'retcode' in self.functions.pack['__context__']:
                ret['retcode'] = self.functions.pack['__context__']['retcode']

            ret['success'] = True
        except Exception:
            log.exception("Unhandled exception running {0}".format(ret['fun']))
            # Although catch-all exception handlers are bad, the exception here
            # is to let the exception bubble up to the top of the thread context,
            # where the thread will die silently, which is worse.
            if 'return' not in ret:
                ret['return'] = "Unhandled exception running {0}".format(ret['fun'])
            ret['success'] = False
            ret['retcode'] = 254
        finally:
            try:
                # Only attempt to return data to the master
                # if the scheduled job is running on a minion.
                if '__role' in self.opts and self.opts['__role'] == 'minion':
                    if 'return_job' in data and not data['return_job']:
                        pass
                    else:
                        # Send back to master so the job is included in the job list
                        mret = ret.copy()
                        mret['jid'] = 'req'
                        if data.get('return_job') == 'nocache':
                            # overwrite 'req' to signal to master that this job shouldn't be stored
                            mret['jid'] = 'nocache'
                        event = salt.utils.event.get_event('minion', opts=self.opts, listen=False)
                        load = {'cmd': '_return', 'id': self.opts['id']}
                        for key, value in six.iteritems(mret):
                            load[key] = value
                        event.fire_event(load, '__schedule_return')

                log.debug('schedule.handle_func: Removing {0}'.format(proc_fn))
                os.unlink(proc_fn)
            except OSError as exc:
                if exc.errno == errno.EEXIST or exc.errno == errno.ENOENT:
                    # EEXIST and ENOENT are OK because the file is gone and that's what
                    # we wanted
                    pass
                else:
                    log.error("Failed to delete '{0}': {1}".format(proc_fn, exc.errno))
                    # Otherwise, failing to delete this file is not something
                    # we can cleanly handle.
                    raise
            finally:
                if multiprocessing_enabled:
                    # Let's make sure we exit the process!
                    sys.exit(salt.defaults.exitcodes.EX_GENERIC)

    def eval(self):
        '''
        Evaluate and execute the schedule
        '''

        def _splay(splaytime):
            '''
            Calculate splaytime
            '''
            splay_ = None
            if isinstance(splaytime, dict):
                if splaytime['end'] >= splaytime['start']:
                    splay_ = random.randint(splaytime['start'],
                                            splaytime['end'])
                else:
                    log.error('schedule.handle_func: Invalid Splay, '
                              'end must be larger than start. Ignoring splay.')
            else:
                splay_ = random.randint(1, splaytime)
            if splay_:
                log.debug('schedule.handle_func: Adding splay of '
                          '{0} seconds to next run.'.format(splay_))
            return splay_

        schedule = self.option('schedule')
        if not isinstance(schedule, dict):
            raise ValueError('Schedule must be of type dict.')
        if 'enabled' in schedule and not schedule['enabled']:
            return
        for job, data in six.iteritems(schedule):
            if job == 'enabled' or not data:
                continue
            if not isinstance(data, dict):
                log.error('Scheduled job "{0}" should have a dict value, not {1}'.format(job, type(data)))
                continue
            # Job is disabled, continue
            if 'enabled' in data and not data['enabled']:
                continue
            if 'function' in data:
                func = data['function']
            elif 'func' in data:
                func = data['func']
            elif 'fun' in data:
                func = data['fun']
            else:
                func = None
            if func not in self.functions:
                log.info(
                    'Invalid function: {0} in scheduled job {1}.'.format(
                        func, job
                    )
                )
            if 'name' not in data:
                data['name'] = job

            if '_next_fire_time' not in data:
                data['_next_fire_time'] = None

            if '_splay' not in data:
                data['_splay'] = None

            if 'run_on_start' in data and \
                    data['run_on_start'] and \
                    '_run_on_start' not in data:
                data['_run_on_start'] = True

            now = int(time.time())

            if 'until' in data:
                if not _WHEN_SUPPORTED:
                    log.error('Missing python-dateutil. '
                              'Ignoring until.')
                else:
                    until__ = dateutil_parser.parse(data['until'])
                    until = int(time.mktime(until__.timetuple()))

                    if until <= now:
                        log.debug('Until time has passed '
                                  'skipping job: {0}.'.format(data['name']))
                        continue

            if 'after' in data:
                if not _WHEN_SUPPORTED:
                    log.error('Missing python-dateutil. '
                              'Ignoring after.')
                else:
                    after__ = dateutil_parser.parse(data['after'])
                    after = int(time.mktime(after__.timetuple()))

                    if after >= now:
                        log.debug('After time has not passed '
                                  'skipping job: {0}.'.format(data['name']))
                        continue

            # Used for quick lookups when detecting invalid option combinations.
            schedule_keys = set(data.keys())

            time_elements = ('seconds', 'minutes', 'hours', 'days')
            scheduling_elements = ('when', 'cron', 'once')

            invalid_sched_combos = [set(i)
                    for i in itertools.combinations(scheduling_elements, 2)]

            if any(i <= schedule_keys for i in invalid_sched_combos):
                log.error('Unable to use "{0}" options together. Ignoring.'
                          .format('", "'.join(scheduling_elements)))
                continue

            invalid_time_combos = []
            for item in scheduling_elements:
                all_items = itertools.chain([item], time_elements)
                invalid_time_combos.append(
                    set(itertools.combinations(all_items, 2)))

            if any(set(x) <= schedule_keys for x in invalid_time_combos):
                log.error('Unable to use "{0}" with "{1}" options. Ignoring'
                          .format('", "'.join(time_elements),
                                  '", "'.join(scheduling_elements)))
                continue

            if True in [True for item in time_elements if item in data]:
                if '_seconds' not in data:
                    interval = int(data.get('seconds', 0))
                    interval += int(data.get('minutes', 0)) * 60
                    interval += int(data.get('hours', 0)) * 3600
                    interval += int(data.get('days', 0)) * 86400

                    data['_seconds'] = interval

                    if not data['_next_fire_time']:
                        data['_next_fire_time'] = now + data['_seconds']

                    if interval < self.loop_interval:
                        self.loop_interval = interval

            elif 'once' in data:
                once_fmt = data.get('once_fmt', '%Y-%m-%dT%H:%M:%S')

                try:
                    once = datetime.datetime.strptime(data['once'], once_fmt)
                    once = int(time.mktime(once.timetuple()))
                except (TypeError, ValueError):
                    log.error('Date string could not be parsed: %s, %s',
                            data['once'], once_fmt)
                    continue

                if not data['_next_fire_time']:
                    data['_next_fire_time'] = once

            elif 'when' in data:
                if not _WHEN_SUPPORTED:
                    log.error('Missing python-dateutil. '
                              'Ignoring job {0}.'.format(job))
                    continue

                if isinstance(data['when'], list):
                    _when = []
                    for i in data['when']:
                        if ('pillar' in self.opts and 'whens' in self.opts['pillar'] and
                                i in self.opts['pillar']['whens']):
                            if not isinstance(self.opts['pillar']['whens'],
                                              dict):
                                log.error('Pillar item "whens" must be dict. '
                                          'Ignoring')
                                continue
                            __when = self.opts['pillar']['whens'][i]
                            try:
                                when__ = dateutil_parser.parse(__when)
                            except ValueError:
                                log.error('Invalid date string. Ignoring')
                                continue
                        elif ('whens' in self.opts['grains'] and
                              i in self.opts['grains']['whens']):
                            if not isinstance(self.opts['grains']['whens'],
                                              dict):
                                log.error('Grain "whens" must be dict.'
                                          'Ignoring')
                                continue
                            __when = self.opts['grains']['whens'][i]
                            try:
                                when__ = dateutil_parser.parse(__when)
                            except ValueError:
                                log.error('Invalid date string. Ignoring')
                                continue
                        else:
                            try:
                                when__ = dateutil_parser.parse(i)
                            except ValueError:
                                log.error('Invalid date string {0}. '
                                          'Ignoring job {1}.'.format(i, job))
                                continue
                        when = int(time.mktime(when__.timetuple()))
                        if when >= now:
                            _when.append(when)

                    if data['_splay']:
                        _when.append(data['_splay'])

                    _when.sort()
                    if _when:
                        # Grab the first element
                        # which is the next run time
                        when = _when[0]
                        if not data['_next_fire_time'] or \
                                now > data['_next_fire_time']:
                            data['_next_fire_time'] = when
                    else:
                        continue

                else:
                    if ('pillar' in self.opts and 'whens' in self.opts['pillar'] and
                            data['when'] in self.opts['pillar']['whens']):
                        if not isinstance(self.opts['pillar']['whens'], dict):
                            log.error('Pillar item "whens" must be dict.'
                                      'Ignoring')
                            continue
                        _when = self.opts['pillar']['whens'][data['when']]
                        try:
                            when__ = dateutil_parser.parse(_when)
                        except ValueError:
                            log.error('Invalid date string. Ignoring')
                            continue
                    elif ('whens' in self.opts['grains'] and
                          data['when'] in self.opts['grains']['whens']):
                        if not isinstance(self.opts['grains']['whens'], dict):
                            log.error('Grain "whens" must be dict. Ignoring')
                            continue
                        _when = self.opts['grains']['whens'][data['when']]
                        try:
                            when__ = dateutil_parser.parse(_when)
                        except ValueError:
                            log.error('Invalid date string. Ignoring')
                            continue
                    else:
                        try:
                            when__ = dateutil_parser.parse(data['when'])
                        except ValueError:
                            log.error('Invalid date string. Ignoring')
                            continue
                    when = int(time.mktime(when__.timetuple()))

                    if not data['_next_fire_time'] or \
                            now > data['_next_fire_time']:
                        data['_next_fire_time'] = when

            elif 'cron' in data:
                if not _CRON_SUPPORTED:
                    log.error('Missing python-croniter. Ignoring job {0}'.format(job))
                    continue

                if not data['_next_fire_time'] or \
                        now > data['_next_fire_time']:
                    try:
                        data['_next_fire_time'] = int(
                            croniter.croniter(data['cron'], now).get_next())
                    except (ValueError, KeyError):
                        log.error('Invalid cron string. Ignoring')
                        continue

            else:
                continue

            run = False
            seconds = data['_next_fire_time'] - now
            if data['_splay']:
                seconds = data['_splay'] - now
            if -1 < seconds <= 0:
                run = True

            if '_run_on_start' in data and data['_run_on_start']:
                run = True
                data['_run_on_start'] = False
            elif run:
                if 'splay' in data and not data['_splay']:
                    run = False
                    splay = _splay(data['splay'])
                    data['_splay'] = data['_next_fire_time'] + splay

                if 'range' in data:
                    if not _RANGE_SUPPORTED:
                        log.error('Missing python-dateutil. Ignoring job {0}'.format(job))
                        continue
                    else:
                        if isinstance(data['range'], dict):
                            try:
                                start = int(time.mktime(dateutil_parser.parse(data['range']['start']).timetuple()))
                            except ValueError:
                                log.error('Invalid date string for start. Ignoring job {0}.'.format(job))
                                continue
                            try:
                                end = int(time.mktime(dateutil_parser.parse(data['range']['end']).timetuple()))
                            except ValueError:
                                log.error('Invalid date string for end. Ignoring job {0}.'.format(job))
                                continue
                            if end > start:
                                if 'invert' in data['range'] and data['range']['invert']:
                                    if now <= start or now >= end:
                                        run = True
                                    else:
                                        run = False
                                else:
                                    if start <= now <= end:
                                        run = True
                                    else:
                                        run = False
                            else:
                                log.error('schedule.handle_func: Invalid range, end must be larger than start. \
                                         Ignoring job {0}.'.format(job))
                                continue
                        else:
                            log.error('schedule.handle_func: Invalid, range must be specified as a dictionary. \
                                     Ignoring job {0}.'.format(job))
                            continue

            if not run:
                continue

            log.info('Running scheduled job: {0}'.format(job))

            if 'jid_include' not in data or data['jid_include']:
                data['jid_include'] = True
                log.debug('schedule: This job was scheduled with jid_include, '
                          'adding to cache (jid_include defaults to True)')
                if 'maxrunning' in data:
                    log.debug('schedule: This job was scheduled with a max '
                              'number of {0}'.format(data['maxrunning']))
                else:
                    log.info('schedule: maxrunning parameter was not specified for '
                             'job {0}, defaulting to 1.'.format(job))
                    data['maxrunning'] = 1

            multiprocessing_enabled = self.opts.get('multiprocessing', True)

            if salt.utils.is_windows():
                # Temporarily stash our function references.
                # You can't pickle function references, and pickling is
                # required when spawning new processes on Windows.
                functions = self.functions
                self.functions = {}
                returners = self.returners
                self.returners = {}
            try:
                if multiprocessing_enabled:
                    thread_cls = SignalHandlingMultiprocessingProcess
                else:
                    thread_cls = threading.Thread
                proc = thread_cls(target=self.handle_func, args=(multiprocessing_enabled, func, data))

                if multiprocessing_enabled:
                    with default_signals(signal.SIGINT, signal.SIGTERM):
                        # Reset current signals before starting the process in
                        # order not to inherit the current signal handlers
                        proc.start()
                else:
                    proc.start()

                if multiprocessing_enabled:
                    proc.join()
            finally:
                if '_seconds' in data:
                    data['_next_fire_time'] = now + data['_seconds']
                data['_splay'] = None
            if salt.utils.is_windows():
                # Restore our function references.
                self.functions = functions
                self.returners = returners


def clean_proc_dir(opts):

    '''
    Loop through jid files in the minion proc directory (default /var/cache/salt/minion/proc)
    and remove any that refer to processes that no longer exist
    '''

    for basefilename in os.listdir(salt.minion.get_proc_dir(opts['cachedir'])):
        fn_ = os.path.join(salt.minion.get_proc_dir(opts['cachedir']), basefilename)
        with salt.utils.fopen(fn_, 'rb') as fp_:
            job = None
            try:
                job = salt.payload.Serial(opts).load(fp_)
            except Exception:  # It's corrupted
                # Windows cannot delete an open file
                if salt.utils.is_windows():
                    fp_.close()
                try:
                    os.unlink(fn_)
                    continue
                except OSError:
                    continue
            log.debug('schedule.clean_proc_dir: checking job {0} for process '
                      'existence'.format(job))
            if job is not None and 'pid' in job:
                if salt.utils.process.os_is_running(job['pid']):
                    log.debug('schedule.clean_proc_dir: Cleaning proc dir, '
                              'pid {0} still exists.'.format(job['pid']))
                else:
                    # Windows cannot delete an open file
                    if salt.utils.is_windows():
                        fp_.close()
                    # Maybe the file is already gone
                    try:
                        os.unlink(fn_)
                    except OSError:
                        pass<|MERGE_RESOLUTION|>--- conflicted
+++ resolved
@@ -743,16 +743,11 @@
             # This also needed for ZeroMQ transport to reset all functions
             # context data that could keep paretns connections. ZeroMQ will
             # hang on polling parents connections from the child process.
-<<<<<<< HEAD
-            self.functions = salt.loader.minion_mods(self.opts, proxy=self.proxy)
-            self.returners = salt.loader.returners(self.opts, self.functions, proxy=self.proxy)
-=======
             if self.opts['__role'] == 'master':
                 self.functions = salt.loader.runner(self.opts)
             else:
-                self.functions = salt.loader.minion_mods(self.opts)
-            self.returners = salt.loader.returners(self.opts, self.functions)
->>>>>>> 269a2fd7
+                self.functions = salt.loader.minion_mods(self.opts, proxy=self.proxy)
+            self.returners = salt.loader.returners(self.opts, self.functions, proxy=self.proxy)
         ret = {'id': self.opts.get('id', 'master'),
                'fun': func,
                'fun_args': [],
