#!/usr/bin/env python
# -*- coding: utf-8 -*-
'''
The setup script for salt
'''

from __future__ import absolute_import
# pylint: disable=file-perms
# pylint: disable=C0111,E1101,E1103,F0401,W0611,W0201,W0232,R0201,R0902,R0903

# For Python 2.5.  A no-op on 2.6 and above.
from __future__ import print_function, with_statement

import os
import sys
import glob
import time
try:
    from urllib2 import urlopen
except ImportError:
    from urllib.request import urlopen  # pylint: disable=no-name-in-module
from datetime import datetime
# pylint: disable=E0611
import distutils.dist
from distutils import log
from distutils.cmd import Command
from distutils.errors import DistutilsArgError
from distutils.command.build import build
from distutils.command.clean import clean
from distutils.command.sdist import sdist
from distutils.command.install_lib import install_lib
# pylint: enable=E0611

try:
    import zmq
    HAS_ZMQ = True
except ImportError:
    HAS_ZMQ = False

# Change to salt source's directory prior to running any command
try:
    SETUP_DIRNAME = os.path.dirname(__file__)
except NameError:
    # We're most likely being frozen and __file__ triggered this NameError
    # Let's work around that
    SETUP_DIRNAME = os.path.dirname(sys.argv[0])

if SETUP_DIRNAME != '':
    os.chdir(SETUP_DIRNAME)

SETUP_DIRNAME = os.path.abspath(SETUP_DIRNAME)

BOOTSTRAP_SCRIPT_DISTRIBUTED_VERSION = os.environ.get(
    # The user can provide a different bootstrap-script version.
    # ATTENTION: A tag for that version MUST exist
    'BOOTSTRAP_SCRIPT_VERSION',
    # If no bootstrap-script version was provided from the environment, let's
    # provide the one we define.
    'v2014.06.21'
)

# Store a reference to the executing platform
IS_WINDOWS_PLATFORM = sys.platform.startswith('win')

# Use setuptools only if the user opts-in by setting the USE_SETUPTOOLS env var
# Or if setuptools was previously imported (which is the case when using
# 'distribute')
# This ensures consistent behavior but allows for advanced usage with
# virtualenv, buildout, and others.
WITH_SETUPTOOLS = False
if 'USE_SETUPTOOLS' in os.environ or 'setuptools' in sys.modules:
    try:
        from setuptools import setup
        from setuptools.command.develop import develop
        from setuptools.command.install import install
        from setuptools.command.sdist import sdist
        from setuptools.command.egg_info import egg_info
        WITH_SETUPTOOLS = True
    except ImportError:
        WITH_SETUPTOOLS = False

if WITH_SETUPTOOLS is False:
    import warnings
    # pylint: disable=E0611
    from distutils.command.install import install
    from distutils.core import setup
    # pylint: enable=E0611
    warnings.filterwarnings(
        'ignore',
        'Unknown distribution option: \'(extras_require|tests_require|install_requires|zip_safe)\'',
        UserWarning,
        'distutils.dist'
    )

try:
    # Add the esky bdist target if the module is available
    # may require additional modules depending on platform
    from esky import bdist_esky
    # bbfreeze chosen for its tight integration with distutils
    import bbfreeze
    HAS_ESKY = True
except ImportError:
    HAS_ESKY = False

SALT_VERSION = os.path.join(os.path.abspath(SETUP_DIRNAME), 'salt', 'version.py')
SALT_VERSION_HARDCODED = os.path.join(os.path.abspath(SETUP_DIRNAME), 'salt', '_version.py')
<<<<<<< HEAD
SALT_REQS = os.path.join(os.path.abspath(SETUP_DIRNAME), 'requirements', 'base.txt')
SALT_ZEROMQ_REQS = os.path.join(os.path.abspath(SETUP_DIRNAME), 'requirements', 'zeromq.txt')
SALT_RAET_REQS = os.path.join(os.path.abspath(SETUP_DIRNAME), 'requirements', 'raet.txt')
=======
SALT_SYSPATHS_HARDCODED = os.path.join(os.path.abspath(SETUP_DIRNAME), 'salt', '_syspaths.py')
SALT_REQS = os.path.join(os.path.abspath(SETUP_DIRNAME), '_requirements.txt')
SALT_ZEROMQ_REQS = os.path.join(os.path.abspath(SETUP_DIRNAME), 'zeromq-requirements.txt')
SALT_RAET_REQS = os.path.join(os.path.abspath(SETUP_DIRNAME), 'raet-requirements.txt')
>>>>>>> 741ca6b4

# Salt SSH Packaging Detection
PACKAGED_FOR_SALT_SSH_FILE = os.path.join(os.path.abspath(SETUP_DIRNAME), '.salt-ssh-package')
PACKAGED_FOR_SALT_SSH = os.path.isfile(PACKAGED_FOR_SALT_SSH_FILE)


# pylint: disable=W0122
exec(compile(open(SALT_VERSION).read(), SALT_VERSION, 'exec'))
# pylint: enable=W0122


# ----- Helper Functions -------------------------------------------------------------------------------------------->
def _parse_requirements_file(requirements_file):
    parsed_requirements = []
    with open(requirements_file) as rfh:
        for line in rfh.readlines():
            line = line.strip()
            if not line or line.startswith(('#', '-r')):
                continue
            if IS_WINDOWS_PLATFORM:
                if 'libcloud' in line:
                    continue
                if 'pycrypto' in line.lower():
                    # On windows we install PyCrypto using python wheels
                    continue
                if 'm2crypto' in line.lower() and __saltstack_version__.info < (2015, 8):  # pylint: disable=undefined-variable
                    # In Windows, we're installing M2CryptoWin{32,64} which comes
                    # compiled
                    continue
            parsed_requirements.append(line)
    return parsed_requirements
# <---- Helper Functions ---------------------------------------------------------------------------------------------


# ----- Custom Distutils/Setuptools Commands ------------------------------------------------------------------------>
class WriteSaltVersion(Command):

    description = 'Write salt\'s hardcoded version file'
    user_options = []

    def initialize_options(self):
        '''
        Abstract method that is required to be overwritten
        '''

    def finalize_options(self):
        '''
        Abstract method that is required to be overwritten
        '''

    def run(self):
        if not os.path.exists(SALT_VERSION_HARDCODED):
            # Write the version file
            if getattr(self.distribution, 'salt_version_hardcoded_path', None) is None:
                print('This command is not meant to be called on it\'s own')
                exit(1)

            # pylint: disable=E0602
            open(self.distribution.salt_version_hardcoded_path, 'w').write(
                INSTALL_VERSION_TEMPLATE.format(
                    date=datetime.utcnow(),
                    full_version_info=__saltstack_version__.full_info
                )
            )
            # pylint: enable=E0602


class GenerateSaltSyspaths(Command):

<<<<<<< HEAD
    description = 'Write salt\'s ssh packaging file'
    user_options = []
=======
    description = 'Generate salt\'s hardcoded syspaths file'
>>>>>>> 741ca6b4

    def initialize_options(self):
        pass

    def finalize_options(self):
        pass

    def run(self):
        # Write the syspaths file
        if getattr(self.distribution, 'salt_syspaths_hardcoded_path', None) is None:
            print('This command is not meant to be called on it\'s own')
            exit(1)

        # Write the system paths file
        open(self.distribution.salt_syspaths_hardcoded_path, 'w').write(
            INSTALL_SYSPATHS_TEMPLATE.format(
                date=datetime.utcnow(),
                root_dir=self.distribution.salt_root_dir,
                config_dir=self.distribution.salt_config_dir,
                cache_dir=self.distribution.salt_cache_dir,
                sock_dir=self.distribution.salt_sock_dir,
                srv_root_dir=self.distribution.salt_srv_root_dir,
                base_file_roots_dir=self.distribution.salt_base_file_roots_dir,
                base_pillar_roots_dir=self.distribution.salt_base_pillar_roots_dir,
                base_master_roots_dir=self.distribution.salt_base_master_roots_dir,
                logs_dir=self.distribution.salt_logs_dir,
                pidfile_dir=self.distribution.salt_pidfile_dir,
            )
        )


class WriteSaltSshPackagingFile(Command):

    description = 'Write salt\'s ssh packaging file'

    def initialize_options(self):
        '''
        Abstract method that is required to be overwritten
        '''

    def finalize_options(self):
        '''
        Abstract method that is required to be overwritten
        '''

    def run(self):
        if not os.path.exists(PACKAGED_FOR_SALT_SSH_FILE):
            # Write the salt-ssh packaging file
            if getattr(self.distribution, 'salt_ssh_packaging_file', None) is None:
                print('This command is not meant to be called on it\'s own')
                exit(1)

            # pylint: disable=E0602
            open(self.distribution.salt_ssh_packaging_file, 'w').write('Packaged for Salt-SSH\n')
            # pylint: enable=E0602


if WITH_SETUPTOOLS:
    class Develop(develop):
        user_options = develop.user_options + [
            ('write-salt-version', None,
             'Generate Salt\'s _version.py file which allows proper version '
             'reporting. This defaults to False on develop/editable setups. '
             'If WRITE_SALT_VERSION is found in the environment this flag is '
             'switched to True.'),
            ('generate-salt-syspaths', None,
             'Generate Salt\'s _syspaths.py file which allows tweaking some '
             'common paths that salt uses. This defaults to False on '
             'develop/editable setups. If GENERATE_SALT_SYSPATHS is found in '
             'the environment this flag is switched to True.'),
            ('mimic-salt-install', None,
             'Mimmic the install command when running the develop command. '
             'This will generate salt\'s _version.py and _syspaths.py files. '
             'Generate Salt\'s _syspaths.py file which allows tweaking some '
             'This defaults to False on develop/editable setups. '
             'If MIMIC_INSTALL is found in the environment this flag is '
             'switched to True.')
        ]
        boolean_options = develop.boolean_options + [
            'write-salt-version',
            'generate-salt-syspaths',
            'mimic-salt-install'
        ]

        def initialize_options(self):
            develop.initialize_options(self)
            self.write_salt_version = False
            self.generate_salt_syspaths = False
            self.mimic_salt_install = False

        def finalize_options(self):
            develop.finalize_options(self)
            if 'WRITE_SALT_VERSION' in os.environ:
                self.write_salt_version = True
            if 'GENERATE_SALT_SYSPATHS' in os.environ:
                self.generate_salt_syspaths = True
            if 'MIMIC_SALT_INSTALL' in os.environ:
                self.mimic_salt_install = True

            if self.mimic_salt_install:
                self.write_salt_version = True
                self.generate_salt_syspaths = True

        def run(self):
            if IS_WINDOWS_PLATFORM:
                if __saltstack_version__.info < (2015, 8):  # pylint: disable=undefined-variable
                    # Install M2Crypto first
                    self.distribution.salt_installing_m2crypto_windows = True
                    self.run_command('install-m2crypto-windows')
                    self.distribution.salt_installing_m2crypto_windows = None

                # Install PyCrypto
                self.distribution.salt_installing_pycrypto_windows = True
                self.run_command('install-pycrypto-windows')
                self.distribution.salt_installing_pycrypto_windows = None

                # Download the required DLLs
                self.distribution.salt_download_windows_dlls = True
                self.run_command('download-windows-dlls')
                self.distribution.salt_download_windows_dlls = None

            if self.write_salt_version is True:
                self.distribution.running_salt_install = True
                self.distribution.salt_version_hardcoded_path = SALT_VERSION_HARDCODED
                self.run_command('write-salt-version')

            if self.generate_salt_syspaths:
                self.distribution.salt_syspaths_hardcoded_path = SALT_SYSPATHS_HARDCODED
                self.run_command('generate-salt-syspaths')

            # Resume normal execution
            develop.run(self)


class InstallM2CryptoWindows(Command):

    description = 'Install M2CryptoWindows'

    def initialize_options(self):
        pass

    def finalize_options(self):
        pass

    def run(self):
        if getattr(self.distribution, 'salt_installing_m2crypto_windows', None) is None:
            print('This command is not meant to be called on it\'s own')
            exit(1)
        import platform
        from pip.utils import call_subprocess
        from pip.utils.logging import indent_log
        platform_bits, _ = platform.architecture()
        with indent_log():
            call_subprocess(
                ['pip', 'install', '--egg', 'M2CryptoWin{0}'.format(platform_bits[:2])]
            )


class InstallPyCryptoWindowsWheel(Command):

    description = 'Install PyCrypto on Windows'

    def initialize_options(self):
        pass

    def finalize_options(self):
        pass

    def run(self):
        if getattr(self.distribution, 'salt_installing_pycrypto_windows', None) is None:
            print('This command is not meant to be called on it\'s own')
            exit(1)
        import platform
        from pip.utils import call_subprocess
        from pip.utils.logging import indent_log
        platform_bits, _ = platform.architecture()
        call_arguments = ['pip', 'install', 'wheel']
        if platform_bits == '64bit':
            call_arguments.append(
                'http://repo.saltstack.com/windows/dependencies/64/pycrypto-2.6.1-cp27-none-win_amd64.whl'
            )
        else:
            call_arguments.append(
                'http://repo.saltstack.com/windows/dependencies/32/pycrypto-2.6.1-cp27-none-win32.whl'
            )
        with indent_log():
            call_subprocess(call_arguments)


class DownloadWindowsDlls(Command):

    description = 'Download required DLL\'s for windows'

    def initialize_options(self):
        pass

    def finalize_options(self):
        pass

    def run(self):
        if getattr(self.distribution, 'salt_download_windows_dlls', None) is None:
            print('This command is not meant to be called on it\'s own')
            exit(1)
        import platform
        from pip.utils.logging import indent_log
        platform_bits, _ = platform.architecture()
        url = 'https://repo.saltstack.com/windows/dependencies/{bits}/{fname}32.dll'
        dest = os.path.join(os.path.dirname(sys.executable), '{fname}32.dll')
        with indent_log():
            for fname in ('libeay', 'ssleay'):
                furl = url.format(bits=platform_bits[:2], fname=fname)
                fdest = dest.format(fname=fname)
                if not os.path.exists(fdest):
                    log.info('Downloading {0}32.dll to {1} from {2}'.format(fname, fdest, furl))
                    try:
                        import requests
                        from contextlib import closing
                        with closing(requests.get(furl, stream=True)) as req:
                            if req.status_code == 200:
                                with open(fdest, 'w') as wfh:
                                    for chunk in req.iter_content(chunk_size=4096):
                                        if chunk:  # filter out keep-alive new chunks
                                            wfh.write(chunk)
                                            wfh.flush()
                            else:
                                log.error(
                                    'Failed to download {0}32.dll to {1} from {2}'.format(
                                        fname, fdest, furl
                                    )
                                )
                    except ImportError:
                        req = urlopen(furl)

                        if req.getcode() == 200:
                            with open(fdest, 'w') as wfh:
                                while True:
                                    for chunk in req.read(4096):
                                        if not chunk:
                                            break
                                        wfh.write(chunk)
                                        wfh.flush()
                        else:
                            log.error(
                                'Failed to download {0}32.dll to {1} from {2}'.format(
                                    fname, fdest, furl
                                )
                            )


class Sdist(sdist):

    def make_release_tree(self, base_dir, files):
        if self.distribution.ssh_packaging:
            self.distribution.salt_ssh_packaging_file = PACKAGED_FOR_SALT_SSH_FILE
            self.run_command('write_salt_ssh_packaging_file')
            self.filelist.files.append(os.path.basename(PACKAGED_FOR_SALT_SSH_FILE))

        sdist.make_release_tree(self, base_dir, files)

        # Let's generate salt/_version.py to include in the sdist tarball
        self.distribution.running_salt_sdist = True
        self.distribution.salt_version_hardcoded_path = os.path.join(
            base_dir, 'salt', '_version.py'
        )
        self.run_command('write_salt_version')

    def make_distribution(self):
        sdist.make_distribution(self)
        if self.distribution.ssh_packaging:
            os.unlink(PACKAGED_FOR_SALT_SSH_FILE)


class CloudSdist(Sdist):
    user_options = Sdist.user_options + [
        ('download-bootstrap-script', None,
         'Download the latest stable bootstrap-salt.sh script. This '
         'can also be triggered by having `DOWNLOAD_BOOTSTRAP_SCRIPT=1` as an '
         'environment variable.')

    ]
    boolean_options = Sdist.boolean_options + [
        'download-bootstrap-script'
    ]

    def initialize_options(self):
        Sdist.initialize_options(self)
        self.skip_bootstrap_download = True
        self.download_bootstrap_script = False

    def finalize_options(self):
        Sdist.finalize_options(self)
        if 'SKIP_BOOTSTRAP_DOWNLOAD' in os.environ:
            log('Please stop using \'SKIP_BOOTSTRAP_DOWNLOAD\' and use '
                '\'DOWNLOAD_BOOTSTRAP_SCRIPT\' instead')

        if 'DOWNLOAD_BOOTSTRAP_SCRIPT' in os.environ:
            download_bootstrap_script = os.environ.get(
                'DOWNLOAD_BOOTSTRAP_SCRIPT', '0'
            )
            self.download_bootstrap_script = download_bootstrap_script == '1'

    def run(self):
        if self.download_bootstrap_script is True:
            # Let's update the bootstrap-script to the version defined to be
            # distributed. See BOOTSTRAP_SCRIPT_DISTRIBUTED_VERSION above.
            url = (
                'https://github.com/saltstack/salt-bootstrap/raw/{0}'
                '/bootstrap-salt.sh'.format(
                    BOOTSTRAP_SCRIPT_DISTRIBUTED_VERSION
                )
            )
            deploy_path = os.path.join(
                SETUP_DIRNAME,
                'salt',
                'cloud',
                'deploy',
                'bootstrap-salt.sh'
            )
            log.info(
                'Updating bootstrap-salt.sh.'
                '\n\tSource:      {0}'
                '\n\tDestination: {1}'.format(
                    url,
                    deploy_path
                )
            )

            try:
                import requests
                req = requests.get(url)
                if req.status_code == 200:
                    script_contents = req.text.encode(req.encoding)
                else:
                    log.error(
                        'Failed to update the bootstrap-salt.sh script. HTTP '
                        'Error code: {0}'.format(
                            req.status_code
                        )
                    )
            except ImportError:
                req = urlopen(url)

                if req.getcode() == 200:
                    script_contents = req.read()
                else:
                    log.error(
                        'Failed to update the bootstrap-salt.sh script. HTTP '
                        'Error code: {0}'.format(
                            req.getcode()
                        )
                    )
            try:
                with open(deploy_path, 'w') as fp_:
                    fp_.write(script_contents)
            except (OSError, IOError) as err:
                log.error(
                    'Failed to write the updated script: {0}'.format(err)
                )

        # Let's the rest of the build command
        Sdist.run(self)

    def write_manifest(self):
        # We only need to ship the scripts which are supposed to be installed
        dist_scripts = self.distribution.scripts
        for script in self.filelist.files[:]:
            if not script.startswith('scripts/'):
                continue
            if script not in dist_scripts:
                self.filelist.files.remove(script)
        return Sdist.write_manifest(self)


class TestCommand(Command):
    description = 'Run tests'
    user_options = [
        ('runtests-opts=', 'R', 'Command line options to pass to runtests.py')
    ]

    def initialize_options(self):
        self.runtests_opts = None

    def finalize_options(self):
        '''
        Abstract method that is required to be overwritten
        '''

    def run(self):
        from subprocess import Popen
        self.run_command('build')
        build_cmd = self.get_finalized_command('build_ext')
        runner = os.path.abspath('tests/runtests.py')
        test_cmd = sys.executable + ' {0}'.format(runner)
        if self.runtests_opts:
            test_cmd += ' {0}'.format(self.runtests_opts)

        print('running test')
        test_process = Popen(
            test_cmd, shell=True,
            stdout=sys.stdout, stderr=sys.stderr,
            cwd=build_cmd.build_lib
        )
        test_process.communicate()
        sys.exit(test_process.returncode)


class Clean(clean):
    def run(self):
        clean.run(self)
        # Let's clean compiled *.py[c,o]
        for subdir in ('salt', 'tests', 'doc'):
            root = os.path.join(os.path.dirname(__file__), subdir)
            for dirname, _, _ in os.walk(root):
                for to_remove_filename in glob.glob('{0}/*.py[oc]'.format(dirname)):
                    os.remove(to_remove_filename)


INSTALL_VERSION_TEMPLATE = '''\
# This file was auto-generated by salt's setup on \
{date:%A, %d %B %Y @ %H:%m:%S UTC}.

from salt.version import SaltStackVersion

__saltstack_version__ = SaltStackVersion{full_version_info!r}
'''


INSTALL_SYSPATHS_TEMPLATE = '''\
# This file was auto-generated by salt's setup on \
{date:%A, %d %B %Y @ %H:%m:%S UTC}.

ROOT_DIR = {root_dir!r}
CONFIG_DIR = {config_dir!r}
CACHE_DIR = {cache_dir!r}
SOCK_DIR = {sock_dir!r}
SRV_ROOT_DIR= {srv_root_dir!r}
BASE_FILE_ROOTS_DIR = {base_file_roots_dir!r}
BASE_PILLAR_ROOTS_DIR = {base_pillar_roots_dir!r}
BASE_MASTER_ROOTS_DIR = {base_master_roots_dir!r}
LOGS_DIR = {logs_dir!r}
PIDFILE_DIR = {pidfile_dir!r}
'''


class Build(build):
    def run(self):
        # Run build.run function
        build.run(self)
        if getattr(self.distribution, 'running_salt_install', False):
            # If our install attribute is present and set to True, we'll go
            # ahead and write our install time python modules.

            # Write the hardcoded salt version module salt/_version.py
            self.run_command('write_salt_version')

            # Write the system paths file
            self.distribution.salt_syspaths_hardcoded_path = os.path.join(
                self.build_lib, 'salt', '_syspaths.py'
            )
            self.run_command('generate-salt-syspaths')


class Install(install):
    user_options = install.user_options + [
        ('salt-transport=', None, 'The transport to prepare salt for. Choices are \'zeromq\' '
                                  '\'raet\' or \'both\'. Defaults to \'zeromq\'', 'zeromq'),
        ('salt-root-dir=', None,
         'Salt\'s pre-configured root directory'),
        ('salt-config-dir=', None,
         'Salt\'s pre-configured configuration directory'),
        ('salt-cache-dir=', None,
         'Salt\'s pre-configured cache directory'),
        ('salt-sock-dir=', None,
         'Salt\'s pre-configured socket directory'),
        ('salt-srv-root-dir=', None,
         'Salt\'s pre-configured service directory'),
        ('salt-base-file-roots-dir=', None,
         'Salt\'s pre-configured file roots directory'),
        ('salt-base-pillar-roots-dir=', None,
         'Salt\'s pre-configured pillar roots directory'),
        ('salt-base-master-roots-dir=', None,
         'Salt\'s pre-configured master roots directory'),
        ('salt-logs-dir=', None,
         'Salt\'s pre-configured logs directory'),
        ('salt-pidfile-dir=', None,
         'Salt\'s pre-configured pidfiles directory'),
    ]

    def initialize_options(self):
        install.initialize_options(self)
        # pylint: disable=undefined-variable
        if __saltstack_version__.info >= SaltStackVersion.from_name('Boron'):
            # XXX: Remove the Salt Specific Options In Salt Boron. They are now global options
            raise DistutilsArgError(
                'Developers, please remove the salt paths configuration '
                'setting from the setup\'s install command'
            )
        # pylint: enable=undefined-variable
        self.salt_root_dir = None
        self.salt_config_dir = None
        self.salt_cache_dir = None
        self.salt_sock_dir = None
        self.salt_srv_root_dir = None
        self.salt_base_file_roots_dir = None
        self.salt_base_pillar_roots_dir = None
        self.salt_base_master_roots_dir = None
        self.salt_logs_dir = None
        self.salt_pidfile_dir = None
        self.salt_transport = None

    def finalize_options(self):
        install.finalize_options(self)

        logged_warnings = False
        for optname in ('root_dir', 'config_dir', 'cache_dir', 'sock_dir',
                        'srv_root_dir', 'base_file_roots_dir',
                        'base_pillar_roots_dir', 'base_master_roots_dir',
                        'logs_dir', 'pidfile_dir'):
            optvalue = getattr(self, 'salt_{0}'.format(optname))
            if optvalue is not None:
                dist_opt_value = getattr(self.distribution, 'salt_{0}'.format(optname))
                logged_warnings = True
                log.warn(
                    'The \'--salt-{0}\' setting is now a global option just pass it '
                    'right after \'setup.py\'. This install setting will still work '
                    'until Salt Boron but please migrate to the global setting as '
                    'soon as possible.'.format(
                        optname.replace('_', '-')
                    )

                )
                if dist_opt_value is not None:
                    raise DistutilsArgError(
                        'The \'--salt-{0}\' setting was passed as a global option '
                        'and as an option to the install command. Please only pass '
                        'one of them, preferrably the global option since the other '
                        'is now deprecated and will be removed in Salt Boron.'.format(
                            optname.replace('_', '-')
                        )
                    )
                setattr(self.distribution, 'salt_{0}'.format(optname), optvalue)

        if logged_warnings is True:
            time.sleep(3)

    def run(self):
        # Let's set the running_salt_install attribute so we can add
        # _version.py in the build command
        self.distribution.running_salt_install = True
        self.distribution.salt_version_hardcoded_path = os.path.join(
            self.build_lib, 'salt', '_version.py'
        )
        if IS_WINDOWS_PLATFORM:
            if __saltstack_version__.info < (2015, 8):  # pylint: disable=undefined-variable
                # Install M2Crypto first
                self.distribution.salt_installing_m2crypto_windows = True
                self.run_command('install-m2crypto-windows')
                self.distribution.salt_installing_m2crypto_windows = None
            # Install PyCrypto
            self.distribution.salt_installing_pycrypto_windows = True
            self.run_command('install-pycrypto-windows')
            self.distribution.salt_installing_pycrypto_windows = None
            # Download the required DLLs
            self.distribution.salt_download_windows_dlls = True
            self.run_command('download-windows-dlls')
            self.distribution.salt_download_windows_dlls = None
        # Run install.run
        install.run(self)


class InstallLib(install_lib):
    def run(self):
        executables = [
                'salt/templates/git/ssh-id-wrapper',
                'salt/templates/lxc/salt_tarball',
                ]
        install_lib.run(self)

        # input and outputs match 1-1
        inp = self.get_inputs()
        out = self.get_outputs()
        chmod = []

        for idx, inputfile in enumerate(inp):
            for executeable in executables:
                if inputfile.endswith(executeable):
                    chmod.append(idx)
        for idx in chmod:
            filename = out[idx]
            os.chmod(filename, 0o755)
# <---- Custom Distutils/Setuptools Commands -------------------------------------------------------------------------


# ----- Custom Distribution Class ----------------------------------------------------------------------------------->
# We use this to override the package name in case --ssh-packaging is passed to
# setup.py or the special .salt-ssh-package is found
class SaltDistribution(distutils.dist.Distribution):
    '''
    Just so it's completely clear

    Under windows, the following scripts should be installed:

        * salt-call
        * salt-cp
        * salt-minion
        * salt-unity

    When packaged for salt-ssh, the following scripts should be installed:
        * salt-call
        * salt-run
        * salt-ssh
        * salt-cloud

        Under windows, the following scripts should be omitted from the salt-ssh package:
            * salt-cloud
            * salt-run

    Under *nix, all scripts should be installed
    '''
    global_options = distutils.dist.Distribution.global_options + [
        ('ssh-packaging', None, 'Run in SSH packaging mode'),
        ('salt-transport=', None, 'The transport to prepare salt for. Choices are \'zeromq\' '
                                  '\'raet\' or \'both\'. Defaults to \'zeromq\'', 'zeromq')] + [
        # Salt's Paths Configuration Settings
        ('salt-root-dir=', None,
         'Salt\'s pre-configured root directory'),
        ('salt-config-dir=', None,
         'Salt\'s pre-configured configuration directory'),
        ('salt-cache-dir=', None,
         'Salt\'s pre-configured cache directory'),
        ('salt-sock-dir=', None,
         'Salt\'s pre-configured socket directory'),
        ('salt-srv-root-dir=', None,
         'Salt\'s pre-configured service directory'),
        ('salt-base-file-roots-dir=', None,
         'Salt\'s pre-configured file roots directory'),
        ('salt-base-pillar-roots-dir=', None,
         'Salt\'s pre-configured pillar roots directory'),
        ('salt-base-master-roots-dir=', None,
         'Salt\'s pre-configured master roots directory'),
        ('salt-logs-dir=', None,
         'Salt\'s pre-configured logs directory'),
        ('salt-pidfile-dir=', None,
         'Salt\'s pre-configured pidfiles directory'),
    ]

    def __init__(self, attrs=None):
        distutils.dist.Distribution.__init__(self, attrs)

        self.ssh_packaging = PACKAGED_FOR_SALT_SSH
        self.salt_transport = None

        # Salt Paths Configuration Settings
        self.salt_root_dir = None
        self.salt_config_dir = None
        self.salt_cache_dir = None
        self.salt_sock_dir = None
        self.salt_srv_root_dir = None
        self.salt_base_file_roots_dir = None
        self.salt_base_pillar_roots_dir = None
        self.salt_base_master_roots_dir = None
        self.salt_logs_dir = None
        self.salt_pidfile_dir = None

        self.name = 'salt-ssh' if PACKAGED_FOR_SALT_SSH else 'salt'
        self.salt_version = __version__  # pylint: disable=undefined-variable
        self.description = 'Portable, distributed, remote execution and configuration management system'
        self.author = 'Thomas S Hatch'
        self.author_email = 'thatch45@gmail.com'
        self.url = 'http://saltstack.org'
        self.cmdclass.update({'test': TestCommand,
                              'clean': Clean,
                              'build': Build,
                              'sdist': Sdist,
                              'install': Install,
<<<<<<< HEAD
                              'write_salt_version': WriteSaltVersion,
                              'write_salt_ssh_packaging_file': WriteSaltSshPackaingFile})
=======
                              'write-salt-version': WriteSaltVersion,
                              'generate-salt-syspaths': GenerateSaltSyspaths,
                              'write-salt-ssh-packaging-file': WriteSaltSshPackaingFile})
>>>>>>> 741ca6b4
        if not IS_WINDOWS_PLATFORM:
            self.cmdclass.update({'sdist': CloudSdist,
                                  'install_lib': InstallLib})
        if IS_WINDOWS_PLATFORM:
            self.cmdclass.update({'install-pycrypto-windows': InstallPyCryptoWindowsWheel,
                                  'download-windows-dlls': DownloadWindowsDlls})
            if __saltstack_version__.info < (2015, 8):  # pylint: disable=undefined-variable
                self.cmdclass.update({'install-m2crypto-windows': InstallM2CryptoWindows})

        if WITH_SETUPTOOLS:
            self.cmdclass.update({'develop': Develop})

        self.license = 'Apache Software License 2.0'
        self.packages = self.discover_packages()
        self.zip_safe = False

        if HAS_ESKY:
            self.setup_esky()

        self.update_metadata()

    def update_metadata(self):
        for attrname in dir(self):
            if attrname.startswith('__'):
                continue
            attrvalue = getattr(self, attrname, None)
            if attrvalue == 0:
                continue
            if attrname == 'salt_version':
                attrname = 'version'
            if hasattr(self.metadata, 'set_{0}'.format(attrname)):
                getattr(self.metadata, 'set_{0}'.format(attrname))(attrvalue)
            elif hasattr(self.metadata, attrname):
                try:
                    setattr(self.metadata, attrname, attrvalue)
                except AttributeError:
                    pass

    def discover_packages(self):
        modules = []
        for root, _, files in os.walk(os.path.join(SETUP_DIRNAME, 'salt')):
            if '__init__.py' not in files:
                continue
            modules.append(os.path.relpath(root, SETUP_DIRNAME).replace(os.sep, '.'))
        return modules

    # ----- Static Data -------------------------------------------------------------------------------------------->
    @property
    def _property_classifiers(self):
        return ['Programming Language :: Python',
                'Programming Language :: Cython',
                'Programming Language :: Python :: 2.6',
                'Programming Language :: Python :: 2.7',
                'Development Status :: 5 - Production/Stable',
                'Environment :: Console',
                'Intended Audience :: Developers',
                'Intended Audience :: Information Technology',
                'Intended Audience :: System Administrators',
                'License :: OSI Approved :: Apache Software License',
                'Operating System :: POSIX :: Linux',
                'Topic :: System :: Clustering',
                'Topic :: System :: Distributed Computing']

    @property
    def _property_dependency_links(self):
        return ['https://github.com/saltstack/salt-testing/tarball/develop#egg=SaltTesting']

    @property
    def _property_tests_require(self):
        return ['SaltTesting']
    # <---- Static Data ----------------------------------------------------------------------------------------------

    # ----- Dynamic Data -------------------------------------------------------------------------------------------->
    @property
    def _property_package_data(self):
        package_data = {'salt.templates': ['rh_ip/*.jinja',
                                           'debian_ip/*.jinja',
                                           'virt/*.jinja',
                                           'git/*',
                                           'lxc/*',
                                          ]}
        if not IS_WINDOWS_PLATFORM:
            package_data['salt.cloud'] = ['deploy/*.sh']

        if not self.ssh_packaging and not PACKAGED_FOR_SALT_SSH:
            package_data['salt.daemons.flo'] = ['*.flo']
        return package_data

    @property
    def _property_data_files(self):
        # Data files common to all scenarios
        data_files = [
            ('share/man/man1', ['doc/man/salt-call.1']),
            ('share/man/man7', ['doc/man/salt.7'])
        ]
        if self.ssh_packaging or PACKAGED_FOR_SALT_SSH:
            data_files[0][1].append('doc/man/salt-ssh.1')
            if IS_WINDOWS_PLATFORM:
                return data_files
            data_files[0][1].extend(['doc/man/salt-run.1',
                                     'doc/man/salt-cloud.1'])
            return data_files

        if IS_WINDOWS_PLATFORM:
            data_files[0][1].extend(['doc/man/salt-cp.1',
                                     'doc/man/salt-minion.1',
                                     'doc/man/salt-unity.1'])
            return data_files

        # *nix, so, we need all man pages
        data_files[0][1].extend(['doc/man/salt-api.1',
                                 'doc/man/salt-cloud.1',
                                 'doc/man/salt-cp.1',
                                 'doc/man/salt-key.1',
                                 'doc/man/salt-master.1',
                                 'doc/man/salt-minion.1',
                                 'doc/man/salt-run.1',
                                 'doc/man/salt-ssh.1',
                                 'doc/man/salt-syndic.1',
                                 'doc/man/salt-unity.1'])
        return data_files

    @property
    def _property_install_requires(self):
        install_requires = _parse_requirements_file(SALT_REQS)

        if IS_WINDOWS_PLATFORM:
            install_requires.append('WMI')
            install_requires.append('pypiwin32 >= 219')

        if self.salt_transport == 'zeromq':
            install_requires += _parse_requirements_file(SALT_ZEROMQ_REQS)
        elif self.salt_transport == 'raet':
            install_requires += _parse_requirements_file(SALT_RAET_REQS)
        return install_requires

    @property
    def _property_extras_require(self):
        if self.ssh_packaging:
            return {}
        return {'RAET': _parse_requirements_file(SALT_RAET_REQS)}

    @property
    def _property_scripts(self):
        # Scripts common to all scenarios
        scripts = ['scripts/salt-call']
        if self.ssh_packaging or PACKAGED_FOR_SALT_SSH:
            scripts.append('scripts/salt-ssh')
            if IS_WINDOWS_PLATFORM:
                return scripts
            scripts.extend(['scripts/salt-cloud', 'scripts/salt-run', 'scripts/spm'])
            return scripts

        if IS_WINDOWS_PLATFORM:
            scripts.extend(['scripts/salt-cp',
                            'scripts/salt-minion',
                            'scripts/salt-unity'])
            return scripts

        # *nix, so, we need all scripts
        scripts.extend(['scripts/salt',
                        'scripts/salt-api',
                        'scripts/salt-cloud',
                        'scripts/salt-cp',
                        'scripts/salt-key',
                        'scripts/salt-master',
                        'scripts/salt-minion',
                        'scripts/salt-run',
                        'scripts/salt-ssh',
                        'scripts/salt-syndic',
                        'scripts/salt-unity',
                        'scripts/spm'])
        return scripts

    @property
    def _property_entry_points(self):
        # console scripts common to all scenarios
        scripts = ['salt-call = salt.scripts:salt_call']
        if self.ssh_packaging or PACKAGED_FOR_SALT_SSH:
            scripts.append('salt-ssh = salt.scripts:salt_ssh')
            if IS_WINDOWS_PLATFORM:
                return {'console_scripts': scripts}
            scripts.extend(['salt-cloud = salt.scripts:salt_cloud',
                            'salt-run = salt.scripts:salt_run'])
            return {'console_scripts': scripts}

        if IS_WINDOWS_PLATFORM:
            scripts.extend(['salt-cp = salt.scripts:salt_cp',
                            'salt-minion = salt.scripts:salt_minion',
                            'salt-unity = salt.scripts:salt_unity',
                            'spm = salt.scripts:salt_spm'])
            return {'console_scripts': scripts}

        # *nix, so, we need all scripts
        scripts.extend(['salt = salt.scripts:salt_main',
                        'salt-api = salt.scripts:salt_api',
                        'salt-cloud = salt.scripts:salt_cloud',
                        'salt-cp = salt.scripts:salt_cp',
                        'salt-key = salt.scripts:salt_key',
                        'salt-master = salt.scripts:salt_master',
                        'salt-minion = salt.scripts:salt_minion',
                        'salt-run = salt.scripts:salt_run',
                        'salt-ssh = salt.scripts:salt_ssh',
                        'salt-syndic = salt.scripts:salt_syndic',
                        'salt-unity = salt.scripts:salt_unity',
                        'spm = salt.scripts:salt_spm'])
        return {'console_scripts': scripts}
    # <---- Dynamic Data ---------------------------------------------------------------------------------------------

    # ----- Esky Setup ---------------------------------------------------------------------------------------------->
    def setup_esky(self):
        opt_dict = self.get_option_dict('bdist_esky')
        opt_dict['freezer_module'] = ('setup script', 'bbfreeze')
        opt_dict['freezer_options'] = ('setup script', {'includes': self.get_esky_freezer_includes()})

    @property
    def _property_freezer_options(self):
        return {'includes': self.get_esky_freezer_includes()}

    def get_esky_freezer_includes(self):
        # Sometimes the auto module traversal doesn't find everything, so we
        # explicitly add it. The auto dependency tracking especially does not work for
        # imports occurring in salt.modules, as they are loaded at salt runtime.
        # Specifying includes that don't exist doesn't appear to cause a freezing
        # error.
        freezer_includes = [
            'zmq.core.*',
            'zmq.utils.*',
            'ast',
            'csv',
            'difflib',
            'distutils',
            'distutils.version',
            'numbers',
            'json',
            'M2Crypto',
            'Cookie',
            'asyncore',
            'fileinput',
            'sqlite3',
            'email',
            'email.mime.*',
            'requests',
            'sqlite3',
        ]
        if HAS_ZMQ and hasattr(zmq, 'pyzmq_version_info'):
            if HAS_ZMQ and zmq.pyzmq_version_info() >= (0, 14):
                # We're freezing, and when freezing ZMQ needs to be installed, so this
                # works fine
                if 'zmq.core.*' in freezer_includes:
                    # For PyZMQ >= 0.14, freezing does not need 'zmq.core.*'
                    freezer_includes.remove('zmq.core.*')

        if IS_WINDOWS_PLATFORM:
            freezer_includes.extend([
                'imp',
                'win32api',
                'win32file',
                'win32con',
                'win32com',
                'win32net',
                'win32netcon',
                'win32gui',
                'win32security',
                'ntsecuritycon',
                'pywintypes',
                'pythoncom',
                '_winreg',
                'wmi',
                'site',
                'psutil',
            ])
        elif sys.platform.startswith('linux'):
            freezer_includes.append('spwd')
            try:
                import yum  # pylint: disable=unused-variable
                freezer_includes.append('yum')
            except ImportError:
                pass
        elif sys.platform.startswith('sunos'):
            # (The sledgehammer approach)
            # Just try to include everything
            # (This may be a better way to generate freezer_includes generally)
            try:
                from bbfreeze.modulegraph.modulegraph import ModuleGraph
                mgraph = ModuleGraph(sys.path[:])
                for arg in glob.glob('salt/modules/*.py'):
                    mgraph.run_script(arg)
                for mod in mgraph.flatten():
                    if type(mod).__name__ != 'Script' and mod.filename:
                        freezer_includes.append(str(os.path.basename(mod.identifier)))
            except ImportError:
                pass
            # Include C extension that convinces esky to package up the libsodium C library
            # This is needed for ctypes to find it in libnacl which is in turn needed for raet
            # see pkg/smartos/esky/sodium_grabber{.c,_installer.py}
            freezer_includes.extend([
                'sodium_grabber',
                'ioflo',
                'raet',
                'libnacl',
            ])
        return freezer_includes
    # <---- Esky Setup -----------------------------------------------------------------------------------------------

    # ----- Overridden Methods -------------------------------------------------------------------------------------->
    def parse_command_line(self):
        args = distutils.dist.Distribution.parse_command_line(self)

        if not self.ssh_packaging and PACKAGED_FOR_SALT_SSH:
            self.ssh_packaging = 1

        if self.ssh_packaging:
            self.metadata.name = 'salt-ssh'
            self.salt_transport = 'ssh'
        elif self.salt_transport is None:
            self.salt_transport = 'zeromq'

        if self.salt_transport not in ('zeromq', 'raet', 'both', 'ssh', 'none'):
            raise DistutilsArgError(
                'The value of --salt-transport needs be \'zeromq\', '
                '\'raet\', \'both\', \'ssh\' or \'none\' not {0!r}'.format(
                    self.salt_transport
                )
            )

        # Setup our property functions after class initialization and
        # after parsing the command line since most are set to None
        # ATTENTION: This should be the last step before returning the args or
        # some of the requirements won't be correctly set
        for funcname in dir(self):
            if not funcname.startswith('_property_'):
                continue
            property_name = funcname.split('_property_', 1)[-1]
            setattr(self, property_name, getattr(self, funcname))

        return args
    # <---- Overridden Methods ---------------------------------------------------------------------------------------

# <---- Custom Distribution Class ------------------------------------------------------------------------------------


if __name__ == '__main__':
    setup(distclass=SaltDistribution)<|MERGE_RESOLUTION|>--- conflicted
+++ resolved
@@ -104,16 +104,10 @@
 
 SALT_VERSION = os.path.join(os.path.abspath(SETUP_DIRNAME), 'salt', 'version.py')
 SALT_VERSION_HARDCODED = os.path.join(os.path.abspath(SETUP_DIRNAME), 'salt', '_version.py')
-<<<<<<< HEAD
+SALT_SYSPATHS_HARDCODED = os.path.join(os.path.abspath(SETUP_DIRNAME), 'salt', '_syspaths.py')
 SALT_REQS = os.path.join(os.path.abspath(SETUP_DIRNAME), 'requirements', 'base.txt')
 SALT_ZEROMQ_REQS = os.path.join(os.path.abspath(SETUP_DIRNAME), 'requirements', 'zeromq.txt')
 SALT_RAET_REQS = os.path.join(os.path.abspath(SETUP_DIRNAME), 'requirements', 'raet.txt')
-=======
-SALT_SYSPATHS_HARDCODED = os.path.join(os.path.abspath(SETUP_DIRNAME), 'salt', '_syspaths.py')
-SALT_REQS = os.path.join(os.path.abspath(SETUP_DIRNAME), '_requirements.txt')
-SALT_ZEROMQ_REQS = os.path.join(os.path.abspath(SETUP_DIRNAME), 'zeromq-requirements.txt')
-SALT_RAET_REQS = os.path.join(os.path.abspath(SETUP_DIRNAME), 'raet-requirements.txt')
->>>>>>> 741ca6b4
 
 # Salt SSH Packaging Detection
 PACKAGED_FOR_SALT_SSH_FILE = os.path.join(os.path.abspath(SETUP_DIRNAME), '.salt-ssh-package')
@@ -183,12 +177,7 @@
 
 class GenerateSaltSyspaths(Command):
 
-<<<<<<< HEAD
-    description = 'Write salt\'s ssh packaging file'
-    user_options = []
-=======
     description = 'Generate salt\'s hardcoded syspaths file'
->>>>>>> 741ca6b4
 
     def initialize_options(self):
         pass
@@ -220,9 +209,10 @@
         )
 
 
-class WriteSaltSshPackagingFile(Command):
+class WriteSaltSshPackaingFile(Command):
 
     description = 'Write salt\'s ssh packaging file'
+    user_options = []
 
     def initialize_options(self):
         '''
@@ -249,17 +239,17 @@
 if WITH_SETUPTOOLS:
     class Develop(develop):
         user_options = develop.user_options + [
-            ('write-salt-version', None,
+            ('write_salt_version', None,
              'Generate Salt\'s _version.py file which allows proper version '
              'reporting. This defaults to False on develop/editable setups. '
              'If WRITE_SALT_VERSION is found in the environment this flag is '
              'switched to True.'),
-            ('generate-salt-syspaths', None,
+            ('generate_salt_syspaths', None,
              'Generate Salt\'s _syspaths.py file which allows tweaking some '
              'common paths that salt uses. This defaults to False on '
              'develop/editable setups. If GENERATE_SALT_SYSPATHS is found in '
              'the environment this flag is switched to True.'),
-            ('mimic-salt-install', None,
+            ('mimic_salt_install', None,
              'Mimmic the install command when running the develop command. '
              'This will generate salt\'s _version.py and _syspaths.py files. '
              'Generate Salt\'s _syspaths.py file which allows tweaking some '
@@ -268,9 +258,9 @@
              'switched to True.')
         ]
         boolean_options = develop.boolean_options + [
-            'write-salt-version',
-            'generate-salt-syspaths',
-            'mimic-salt-install'
+            'write_salt_version',
+            'generate_salt_syspaths',
+            'mimic_salt_install'
         ]
 
         def initialize_options(self):
@@ -313,11 +303,11 @@
             if self.write_salt_version is True:
                 self.distribution.running_salt_install = True
                 self.distribution.salt_version_hardcoded_path = SALT_VERSION_HARDCODED
-                self.run_command('write-salt-version')
+                self.run_command('write_salt_version')
 
             if self.generate_salt_syspaths:
                 self.distribution.salt_syspaths_hardcoded_path = SALT_SYSPATHS_HARDCODED
-                self.run_command('generate-salt-syspaths')
+                self.run_command('generate_salt_syspaths')
 
             # Resume normal execution
             develop.run(self)
@@ -648,7 +638,7 @@
             self.distribution.salt_syspaths_hardcoded_path = os.path.join(
                 self.build_lib, 'salt', '_syspaths.py'
             )
-            self.run_command('generate-salt-syspaths')
+            self.run_command('generate_salt_syspaths')
 
 
 class Install(install):
@@ -864,14 +854,9 @@
                               'build': Build,
                               'sdist': Sdist,
                               'install': Install,
-<<<<<<< HEAD
                               'write_salt_version': WriteSaltVersion,
+                              'generate_salt_syspaths': GenerateSaltSyspaths,
                               'write_salt_ssh_packaging_file': WriteSaltSshPackaingFile})
-=======
-                              'write-salt-version': WriteSaltVersion,
-                              'generate-salt-syspaths': GenerateSaltSyspaths,
-                              'write-salt-ssh-packaging-file': WriteSaltSshPackaingFile})
->>>>>>> 741ca6b4
         if not IS_WINDOWS_PLATFORM:
             self.cmdclass.update({'sdist': CloudSdist,
                                   'install_lib': InstallLib})
