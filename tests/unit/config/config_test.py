--- conflicted
+++ resolved
@@ -68,9 +68,6 @@
     raise CommandExecutionError('Unhandled mock read for {0}'.format(filename))
 
 
-<<<<<<< HEAD
-class ConfigTestCase(TestCase, integration.AdaptedConfigurationTestCaseMixIn):
-=======
 def _salt_configuration_error(filename):
     '''
     Raise an error to indicate error in the Salt configuration file
@@ -78,37 +75,7 @@
     raise SaltConfigurationError('Configuration error in {0}'.format(filename))
 
 
-@contextmanager
-def _fopen_side_effect_etc_hostname(filename):
-    '''
-    Mock reading from /etc/hostname
-    '''
-    log.debug('Mock-reading {0}'.format(filename))
-    if filename == '/etc/hostname':
-        mock_open = MagicMock()
-        mock_open.read.return_value = MOCK_ETC_HOSTNAME
-        yield mock_open
-    elif filename == '/etc/hosts':
-        raise IOError(2, "No such file or directory: '{0}'".format(filename))
-    else:
-        _unhandled_mock_read(filename)
-
-
-@contextmanager
-def _fopen_side_effect_etc_hosts(filename):
-    '''
-    Mock /etc/hostname not existing, and falling back to reading /etc/hosts
-    '''
-    log.debug('Mock-reading {0}'.format(filename))
-    if filename == '/etc/hostname':
-        raise IOError(2, "No such file or directory: '{0}'".format(filename))
-    elif filename == '/etc/hosts':
-        mock_open = MagicMock()
-        mock_open.__iter__.return_value = MOCK_ETC_HOSTS.splitlines()
-        yield mock_open
-    else:
-        _unhandled_mock_read(filename)
->>>>>>> 65b2ad7b
+class ConfigTestCase(TestCase, integration.AdaptedConfigurationTestCaseMixIn):
 
     def test_sha256_is_default_for_master(self):
         fpath = tempfile.mktemp()
