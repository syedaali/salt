# -*- coding: utf-8 -*-
'''
Unit tests for the dockerng module
'''

# Import Python Libs
from __future__ import absolute_import

# Import Salt Testing Libs
from salttesting import skipIf, TestCase
from salttesting.helpers import ensure_in_syspath
from salttesting.mock import (
    MagicMock,
    Mock,
    NO_MOCK,
    NO_MOCK_REASON,
    patch
)
from contextlib import nested
from salt.ext.six.moves import range

ensure_in_syspath('../../')

# Import Salt Libs
from salt.modules import dockerng as dockerng_mod
from salt.exceptions import CommandExecutionError, SaltInvocationError

dockerng_mod.__context__ = {'docker.docker_version': ''}
dockerng_mod.__salt__ = {}
dockerng_mod.__opts__ = {}


def _docker_py_version():
    return dockerng_mod.docker.version_info if dockerng_mod.HAS_DOCKER_PY else None


@skipIf(NO_MOCK, NO_MOCK_REASON)
class DockerngTestCase(TestCase):
    '''
    Validate dockerng module
    '''

    def test_ps_with_host_true(self):
        '''
        Check that dockerng.ps called with host is ``True``,
        include resutlt of ``network.interfaces`` command in returned result.
        '''
        network_interfaces = Mock(return_value={'mocked': None})
        with patch.dict(dockerng_mod.__salt__,
                        {'network.interfaces': network_interfaces}):
            with patch.dict(dockerng_mod.__context__,
                            {'docker.client': MagicMock()}):
                ret = dockerng_mod.ps_(host=True)
                self.assertEqual(ret,
                                 {'host': {'interfaces': {'mocked': None}}})

    def test_ps_with_filters(self):
        '''
        Check that dockerng.ps accept filters parameter.
        '''
        client = MagicMock()
        with patch.dict(dockerng_mod.__context__,
                        {'docker.client': client}):
            dockerng_mod.ps_(filters={'label': 'KEY'})
            client.containers.assert_called_once_with(
                all=True,
                filters={'label': 'KEY'})

    @skipIf(_docker_py_version() is None, 'docker-py needs to be installed for this test to run')
    @patch.object(dockerng_mod, '_get_exec_driver')
    def test_check_mine_cache_is_refreshed_on_container_change_event(self, _):
        '''
        Every command that might modify docker containers state.
        Should trig an update on ``mine.send``
        '''

        for command_name, args in (('create', ()),
                                   ('rm_', ()),
                                   ('kill', ()),
                                   ('pause', ()),
                                   ('signal_', ('KILL',)),
                                   ('start', ()),
                                   ('stop', ()),
                                   ('unpause', ()),
                                   ('_run', ('command',)),
                                   ('_script', ('command',)),
                                   ):
            mine_send = Mock()
            command = getattr(dockerng_mod, command_name)
            docker_client = MagicMock()
            docker_client.api_version = '1.12'
            with patch.dict(dockerng_mod.__salt__,
                            {'mine.send': mine_send,
                             'container_resource.run': MagicMock(),
                             'cp.cache_file': MagicMock(return_value=False)}):
                with patch.dict(dockerng_mod.__context__,
                                {'docker.client': docker_client}):
                    command('container', *args)
            mine_send.assert_called_with('dockerng.ps', verbose=True, all=True,
                                         host=True)

    @skipIf(_docker_py_version() < (1, 4, 0),
            'docker module must be installed to run this test or is too old. >=1.4.0')
    @patch.object(dockerng_mod, 'images', MagicMock())
    @patch.object(dockerng_mod, 'inspect_image')
    @patch.object(dockerng_mod, 'version', Mock(return_value={'ApiVersion': '1.19'}))
    def test_create_with_arg_cmd(self, *args):
        '''
        When cmd argument is passed check it is renamed to command.
        '''
        __salt__ = {
            'config.get': Mock(),
            'mine.send': Mock(),
        }
        host_config = {}
        client = Mock()
        client.api_version = '1.19'
        client.create_host_config.return_value = host_config
        client.create_container.return_value = {}
        with patch.dict(dockerng_mod.__dict__,
                        {'__salt__': __salt__}):
            with patch.dict(dockerng_mod.__context__,
                            {'docker.client': client}):
                dockerng_mod.create('image', cmd='ls', name='ctn')
        client.create_container.assert_called_once_with(
            command='ls',
            host_config=host_config,
            image='image',
            name='ctn')

    @skipIf(_docker_py_version() < (1, 4, 0),
            'docker module must be installed to run this test or is too old. >=1.4.0')
    @patch.object(dockerng_mod, 'images', MagicMock())
    @patch.object(dockerng_mod, 'inspect_image')
    @patch.object(dockerng_mod, 'version', Mock(return_value={'ApiVersion': '1.19'}))
    def test_create_send_host_config(self, *args):
        '''
        Check host_config object is passed to create_container.
        '''
        __salt__ = {
            'config.get': Mock(),
            'mine.send': Mock(),
        }
        host_config = {'PublishAllPorts': True}
        client = Mock()
        client.api_version = '1.19'
        client.create_host_config.return_value = host_config
        client.create_container.return_value = {}
        with patch.dict(dockerng_mod.__dict__,
                        {'__salt__': __salt__}):
            with patch.dict(dockerng_mod.__context__,
                            {'docker.client': client}):
                dockerng_mod.create('image', name='ctn', publish_all_ports=True)
        client.create_container.assert_called_once_with(
            host_config=host_config,
            image='image',
            name='ctn')

    @skipIf(_docker_py_version() < (1, 4, 0),
            'docker module must be installed to run this test or is too old. >=1.4.0')
    @patch.object(dockerng_mod, 'images', MagicMock())
    @patch.object(dockerng_mod, 'inspect_image')
    @patch.object(dockerng_mod, 'version', Mock(return_value={'ApiVersion': '1.19'}))
    def test_create_with_labels_dict(self, *args):
        '''
        Create container with labels dictionary.
        '''
        __salt__ = {
            'config.get': Mock(),
            'mine.send': Mock(),
        }
        host_config = {}
        client = Mock()
        client.api_version = '1.19'
        client.create_host_config.return_value = host_config
        client.create_container.return_value = {}
        with patch.dict(dockerng_mod.__dict__,
                        {'__salt__': __salt__}):
            with patch.dict(dockerng_mod.__context__,
                            {'docker.client': client}):
                dockerng_mod.create(
                    'image',
                    name='ctn',
                    labels={'KEY': 'VALUE'},
                    validate_input=True,
                )
        client.create_container.assert_called_once_with(
            labels={'KEY': 'VALUE'},
            host_config=host_config,
            image='image',
            name='ctn',
        )

    @skipIf(_docker_py_version() < (1, 4, 0),
            'docker module must be installed to run this test or is too old. >=1.4.0')
    @patch.object(dockerng_mod, 'images', MagicMock())
    @patch.object(dockerng_mod, 'inspect_image')
    @patch.object(dockerng_mod, 'version', Mock(return_value={'ApiVersion': '1.19'}))
    def test_create_with_labels_list(self, *args):
        '''
        Create container with labels list.
        '''
        __salt__ = {
            'config.get': Mock(),
            'mine.send': Mock(),
        }
        host_config = {}
        client = Mock()
        client.api_version = '1.19'
        client.create_host_config.return_value = host_config
        client.create_container.return_value = {}
        with patch.dict(dockerng_mod.__dict__,
                        {'__salt__': __salt__}):
            with patch.dict(dockerng_mod.__context__,
                            {'docker.client': client}):
                dockerng_mod.create(
                    'image',
                    name='ctn',
                    labels=['KEY1', 'KEY2'],
                    validate_input=True,
                )
        client.create_container.assert_called_once_with(
            labels=['KEY1', 'KEY2'],
            host_config=host_config,
            image='image',
            name='ctn',
        )

    @skipIf(_docker_py_version() < (1, 4, 0),
            'docker module must be installed to run this test or is too old. >=1.4.0')
    @patch.object(dockerng_mod, 'images', MagicMock())
    @patch.object(dockerng_mod, 'inspect_image')
    @patch.object(dockerng_mod, 'version', Mock(return_value={'ApiVersion': '1.19'}))
    def test_create_with_labels_error(self, *args):
        '''
        Create container with invalid labels.
        '''
        __salt__ = {
            'config.get': Mock(),
            'mine.send': Mock(),
        }
        host_config = {}
        client = Mock()
        client.api_version = '1.19'
        client.create_host_config.return_value = host_config
        client.create_container.return_value = {}
        with patch.dict(dockerng_mod.__dict__,
                        {'__salt__': __salt__}):
            with patch.dict(dockerng_mod.__context__,
                            {'docker.client': client}):
                self.assertRaises(SaltInvocationError,
                                  dockerng_mod.create,
                                  'image',
                                  name='ctn',
                                  labels=22,
                                  validate_input=True,
                                  )

    @skipIf(_docker_py_version() < (1, 4, 0),
            'docker module must be installed to run this test or is too old. >=1.4.0')
    @patch.object(dockerng_mod, 'images', MagicMock())
    @patch.object(dockerng_mod, 'inspect_image')
    @patch.object(dockerng_mod, 'version', Mock(return_value={'ApiVersion': '1.19'}))
    def test_create_with_labels_dictlist(self, *args):
        '''
        Create container with labels dictlist.
        '''
        __salt__ = {
            'config.get': Mock(),
            'mine.send': Mock(),
        }
        host_config = {}
        client = Mock()
        client.api_version = '1.19'
        client.create_host_config.return_value = host_config
        client.create_container.return_value = {}
        with patch.dict(dockerng_mod.__dict__,
                        {'__salt__': __salt__}):
            with patch.dict(dockerng_mod.__context__,
                            {'docker.client': client}):
                dockerng_mod.create(
                    'image',
                    name='ctn',
                    labels=[{'KEY1': 'VALUE1'}, {'KEY2': 'VALUE2'}],
                    validate_input=True,
                )
        client.create_container.assert_called_once_with(
            labels={'KEY1': 'VALUE1', 'KEY2': 'VALUE2'},
            host_config=host_config,
            image='image',
            name='ctn',
        )

    @skipIf(_docker_py_version() < (1, 5, 0),
            'docker module must be installed to run this test or is too old. >=1.5.0')
    def test_list_networks(self, *args):
        '''
        test list networks.
        '''
        __salt__ = {
            'config.get': Mock(),
            'mine.send': Mock(),
        }
        host_config = {}
        client = Mock()
        client.api_version = '1.21'
        with patch.dict(dockerng_mod.__dict__,
                        {'__salt__': __salt__}):
            with patch.dict(dockerng_mod.__context__,
                            {'docker.client': client}):
                dockerng_mod.networks(
                    names=['foo'],
                    ids=['01234'],
                )
        client.networks.assert_called_once_with(
                    names=['foo'],
                    ids=['01234'],
        )

    @skipIf(_docker_py_version() < (1, 5, 0),
            'docker module must be installed to run this test or is too old. >=1.5.0')
    def test_create_network(self, *args):
        '''
        test create network.
        '''
        __salt__ = {
            'config.get': Mock(),
            'mine.send': Mock(),
        }
        host_config = {}
        client = Mock()
        client.api_version = '1.21'
        with patch.dict(dockerng_mod.__dict__,
                        {'__salt__': __salt__}):
            with patch.dict(dockerng_mod.__context__,
                            {'docker.client': client}):
                dockerng_mod.create_network(
                    'foo',
                    driver='bridge',
                )
        client.create_network.assert_called_once_with(
                    'foo',
                    driver='bridge',
        )

    @skipIf(_docker_py_version() < (1, 5, 0),
            'docker module must be installed to run this test or is too old. >=1.5.0')
    def test_remove_network(self, *args):
        '''
        test remove network.
        '''
        __salt__ = {
            'config.get': Mock(),
            'mine.send': Mock(),
        }
        host_config = {}
        client = Mock()
        client.api_version = '1.21'
        with patch.dict(dockerng_mod.__dict__,
                        {'__salt__': __salt__}):
            with patch.dict(dockerng_mod.__context__,
                            {'docker.client': client}):
                dockerng_mod.remove_network('foo')
        client.remove_network.assert_called_once_with('foo')

    @skipIf(_docker_py_version() < (1, 5, 0),
            'docker module must be installed to run this test or is too old. >=1.5.0')
    def test_inspect_network(self, *args):
        '''
        test inspect network.
        '''
        __salt__ = {
            'config.get': Mock(),
            'mine.send': Mock(),
        }
        host_config = {}
        client = Mock()
        client.api_version = '1.21'
        with patch.dict(dockerng_mod.__dict__,
                        {'__salt__': __salt__}):
            with patch.dict(dockerng_mod.__context__,
                            {'docker.client': client}):
                dockerng_mod.inspect_network('foo')
        client.inspect_network.assert_called_once_with('foo')

    @skipIf(_docker_py_version() < (1, 5, 0),
            'docker module must be installed to run this test or is too old. >=1.5.0')
    def test_connect_container_to_network(self, *args):
        '''
        test inspect network.
        '''
        __salt__ = {
            'config.get': Mock(),
            'mine.send': Mock(),
        }
        host_config = {}
        client = Mock()
        client.api_version = '1.21'
        with patch.dict(dockerng_mod.__dict__,
                        {'__salt__': __salt__}):
            with patch.dict(dockerng_mod.__context__,
                            {'docker.client': client}):
                dockerng_mod.connect_container_to_network('container', 'foo')
        client.connect_container_to_network.assert_called_once_with(
            'container', 'foo')

    @skipIf(_docker_py_version() < (1, 5, 0),
            'docker module must be installed to run this test or is too old. >=1.5.0')
    def test_disconnect_container_from_network(self, *args):
        '''
        test inspect network.
        '''
        __salt__ = {
            'config.get': Mock(),
            'mine.send': Mock(),
        }
        host_config = {}
        client = Mock()
        client.api_version = '1.21'
        with patch.dict(dockerng_mod.__dict__,
                        {'__salt__': __salt__}):
            with patch.dict(dockerng_mod.__context__,
                            {'docker.client': client}):
                dockerng_mod.disconnect_container_from_network('container', 'foo')
        client.disconnect_container_from_network.assert_called_once_with(
            'container', 'foo')

    @skipIf(_docker_py_version() < (1, 5, 0),
            'docker module must be installed to run this test or is too old. >=1.5.0')
    def test_list_volumes(self, *args):
        '''
        test list volumes.
        '''
        __salt__ = {
            'config.get': Mock(),
            'mine.send': Mock(),
        }
        client = Mock()
        client.api_version = '1.21'
        with patch.dict(dockerng_mod.__dict__,
                        {'__salt__': __salt__}):
            with patch.dict(dockerng_mod.__context__,
                            {'docker.client': client}):
                dockerng_mod.volumes(
                    filters={'dangling': [True]},
                )
        client.volumes.assert_called_once_with(
            filters={'dangling': [True]},
        )

    @skipIf(_docker_py_version() < (1, 5, 0),
            'docker module must be installed to run this test or is too old. >=1.5.0')
    def test_create_volume(self, *args):
        '''
        test create volume.
        '''
        __salt__ = {
            'config.get': Mock(),
            'mine.send': Mock(),
        }
        client = Mock()
        client.api_version = '1.21'
        with patch.dict(dockerng_mod.__dict__,
                        {'__salt__': __salt__}):
            with patch.dict(dockerng_mod.__context__,
                            {'docker.client': client}):
                dockerng_mod.create_volume(
                    'foo',
                    driver='bridge',
                    driver_opts={},
                )
        client.create_volume.assert_called_once_with(
                    'foo',
                    driver='bridge',
                    driver_opts={},
        )

    @skipIf(_docker_py_version() < (1, 5, 0),
            'docker module must be installed to run this test or is too old. >=1.5.0')
    def test_remove_volume(self, *args):
        '''
        test remove volume.
        '''
        __salt__ = {
            'config.get': Mock(),
            'mine.send': Mock(),
        }
        client = Mock()
        client.api_version = '1.21'
        with patch.dict(dockerng_mod.__dict__,
                        {'__salt__': __salt__}):
            with patch.dict(dockerng_mod.__context__,
                            {'docker.client': client}):
                dockerng_mod.remove_volume('foo')
        client.remove_volume.assert_called_once_with('foo')

    @skipIf(_docker_py_version() < (1, 5, 0),
            'docker module must be installed to run this test or is too old. >=1.5.0')
    def test_inspect_volume(self, *args):
        '''
        test inspect volume.
        '''
        __salt__ = {
            'config.get': Mock(),
            'mine.send': Mock(),
        }
        client = Mock()
        client.api_version = '1.21'
        with patch.dict(dockerng_mod.__dict__,
                        {'__salt__': __salt__}):
            with patch.dict(dockerng_mod.__context__,
                            {'docker.client': client}):
                dockerng_mod.inspect_volume('foo')
        client.inspect_volume.assert_called_once_with('foo')

    def test_wait_success(self):
        client = Mock()
        client.api_version = '1.21'
        client.wait = Mock(return_value=0)
        dockerng_inspect_container = Mock(side_effect=[
            {'State': {'Running': True}},
            {'State': {'Stopped': True}}])
        with patch.object(dockerng_mod, 'inspect_container',
                          dockerng_inspect_container):
            with patch.dict(dockerng_mod.__context__,
                            {'docker.client': client}):
                dockerng_mod._clear_context()
                result = dockerng_mod.wait('foo')
        self.assertEqual(result, {'result': True,
                                  'exit_status': 0,
                                  'state': {'new': 'stopped',
                                            'old': 'running'}})

    def test_wait_fails_already_stopped(self):
        client = Mock()
        client.api_version = '1.21'
        client.wait = Mock(return_value=0)
        dockerng_inspect_container = Mock(side_effect=[
            {'State': {'Stopped': True}},
            {'State': {'Stopped': True}},
        ])
        with patch.object(dockerng_mod, 'inspect_container',
                          dockerng_inspect_container):
            with patch.dict(dockerng_mod.__context__,
                            {'docker.client': client}):
                dockerng_mod._clear_context()
                result = dockerng_mod.wait('foo')
        self.assertEqual(result, {'result': False,
                                  'comment': "Container 'foo' already stopped",
                                  'exit_status': 0,
                                  'state': {'new': 'stopped',
                                            'old': 'stopped'}})

    def test_wait_success_already_stopped(self):
        client = Mock()
        client.api_version = '1.21'
        client.wait = Mock(return_value=0)
        dockerng_inspect_container = Mock(side_effect=[
            {'State': {'Stopped': True}},
            {'State': {'Stopped': True}},
        ])
        with patch.object(dockerng_mod, 'inspect_container',
                          dockerng_inspect_container):
            with patch.dict(dockerng_mod.__context__,
                            {'docker.client': client}):
                dockerng_mod._clear_context()
                result = dockerng_mod.wait('foo', ignore_already_stopped=True)
        self.assertEqual(result, {'result': True,
                                  'comment': "Container 'foo' already stopped",
                                  'exit_status': 0,
                                  'state': {'new': 'stopped',
                                            'old': 'stopped'}})

    def test_wait_success_absent_container(self):
        client = Mock()
        client.api_version = '1.21'
        dockerng_inspect_container = Mock(side_effect=CommandExecutionError)
        with patch.object(dockerng_mod, 'inspect_container',
                          dockerng_inspect_container):
            with patch.dict(dockerng_mod.__context__,
                            {'docker.client': client}):
                dockerng_mod._clear_context()
                result = dockerng_mod.wait('foo', ignore_already_stopped=True)
        self.assertEqual(result, {'result': True,
                                  'comment': "Container 'foo' absent"})

    def test_wait_fails_on_exit_status(self):
        client = Mock()
        client.api_version = '1.21'
        client.wait = Mock(return_value=1)
        dockerng_inspect_container = Mock(side_effect=[
            {'State': {'Running': True}},
            {'State': {'Stopped': True}}])
        with patch.object(dockerng_mod, 'inspect_container',
                          dockerng_inspect_container):
            with patch.dict(dockerng_mod.__context__,
                            {'docker.client': client}):
                dockerng_mod._clear_context()
                result = dockerng_mod.wait('foo', fail_on_exit_status=True)
        self.assertEqual(result, {'result': False,
                                  'exit_status': 1,
                                  'state': {'new': 'stopped',
                                            'old': 'running'}})

    def test_wait_fails_on_exit_status_and_already_stopped(self):
        client = Mock()
        client.api_version = '1.21'
        client.wait = Mock(return_value=1)
        dockerng_inspect_container = Mock(side_effect=[
            {'State': {'Stopped': True}},
            {'State': {'Stopped': True}}])
        with patch.object(dockerng_mod, 'inspect_container',
                          dockerng_inspect_container):
            with patch.dict(dockerng_mod.__context__,
                            {'docker.client': client}):
                dockerng_mod._clear_context()
                result = dockerng_mod.wait('foo',
                                           ignore_already_stopped=True,
                                           fail_on_exit_status=True)
        self.assertEqual(result, {'result': False,
                                  'comment': "Container 'foo' already stopped",
                                  'exit_status': 1,
                                  'state': {'new': 'stopped',
                                            'old': 'stopped'}})

<<<<<<< HEAD
    def test_sls_build(self, *args):
        '''
        test build sls image.
        '''
        docker_start_mock = MagicMock(
            return_value={})
        docker_create_mock = MagicMock(
            return_value={'Id': 'ID', 'Name': 'NAME'})
        docker_stop_mock = MagicMock(
            return_value={'state': {'old': 'running', 'new': 'stopped'},
                          'result': True})
        docker_commit_mock = MagicMock(
            return_value={'Id': 'ID2', 'Image': 'foo', 'Time_Elapsed': 42})

        docker_sls_mock = MagicMock(
            return_value={
                "file_|-/etc/test.sh_|-/etc/test.sh_|-managed": {
                    "comment": "File /etc/test.sh is in the correct state",
                    "name": "/etc/test.sh",
                    "start_time": "07:04:26.834792",
                    "result": True,
                    "duration": 13.492,
                    "__run_num__": 0,
                    "changes": {}
                },
                "test_|-always-passes_|-foo_|-succeed_without_changes": {
                    "comment": "Success!",
                    "name": "foo",
                    "start_time": "07:04:26.848915",
                    "result": True,
                    "duration": 0.363,
                    "__run_num__": 1,
                    "changes": {}
                }
            })

        ret = None
        with patch.dict(dockerng_mod.__salt__, {
                'dockerng.start': docker_start_mock,
                'dockerng.create': docker_create_mock,
                'dockerng.stop': docker_stop_mock,
                'dockerng.commit': docker_commit_mock,
                'dockerng.sls': docker_sls_mock}):
            ret = dockerng_mod.sls_build(
                'foo',
                mods='foo',
            )
        docker_create_mock.assert_called_once_with(
            cmd='/usr/bin/sleep infinity',
            image='opensuse/python', interactive=True, tty=True)
        docker_start_mock.assert_called_once_with('ID')
        docker_sls_mock.assert_called_once_with('ID', 'foo', 'base')
        docker_stop_mock.assert_called_once_with('ID')
        docker_commit_mock.assert_called_once_with('ID', 'foo')
        self.assertEqual(
            {'Id': 'ID2', 'Image': 'foo', 'Time_Elapsed': 42}, ret)

    def test_call_success(self):
        '''
        test module calling inside containers
        '''
        docker_run_all_mock = MagicMock(
            return_value={
                'retcode': 0,
                'stdout': '{"retcode": 0, "comment": "container cmd"}',
                'stderr': 'err',
            })
        docker_copy_to_mock = MagicMock(
            return_value={
                'retcode': 0
            })
        client = Mock()
        client.put_archive = Mock()

        with nested(
                patch.dict(
                    dockerng_mod.__opts__, {'cachedir': '/tmp'}),
                patch.dict(
                    dockerng_mod.__salt__, {
                        'dockerng.run_all': docker_run_all_mock,
                        'dockerng.copy_to': docker_copy_to_mock,
                    }),
                patch.dict(
                    dockerng_mod.__context__, {
                        'docker.client': client
                    }
                )
        ):
            # call twice to verify tmp path later
            for i in range(2):
                ret = dockerng_mod.call(
                    'ID',
                    'test.arg',
                    1, 2,
                    arg1='val1')

        # Check that the directory is different each time
        # [ call(name, [args]), ...
        self.assertIn('mkdir', docker_run_all_mock.mock_calls[0][1][1])
        self.assertIn('mkdir', docker_run_all_mock.mock_calls[3][1][1])
        self.assertNotEqual(docker_run_all_mock.mock_calls[0][1][1],
                            docker_run_all_mock.mock_calls[3][1][1])

        self.assertIn('salt-call', docker_run_all_mock.mock_calls[1][1][1])
        self.assertIn('salt-call', docker_run_all_mock.mock_calls[4][1][1])
        self.assertNotEqual(docker_run_all_mock.mock_calls[1][1][1],
                            docker_run_all_mock.mock_calls[4][1][1])

        # check directory cleanup
        self.assertIn('rm -rf', docker_run_all_mock.mock_calls[2][1][1])
        self.assertIn('rm -rf', docker_run_all_mock.mock_calls[5][1][1])
        self.assertNotEqual(docker_run_all_mock.mock_calls[2][1][1],
                            docker_run_all_mock.mock_calls[5][1][1])

        self.assertEqual(
            {"retcode": 0, "comment": "container cmd"}, ret)
=======
    def test_images_with_empty_tags(self):
        """
        docker 1.12 reports also images without tags with `null`.
        """
        client = Mock()
        client.api_version = '1.24'
        client.images = Mock(
            return_value=[{'Id': 'sha256:abcde',
                           'RepoTags': None},
                          {'Id': 'sha256:abcdef'},
                          {'Id': 'sha256:abcdefg',
                           'RepoTags': ['image:latest']}])
        with patch.dict(dockerng_mod.__context__,
                        {'docker.client': client}):
            dockerng_mod._clear_context()
            result = dockerng_mod.images()
        self.assertEqual(result,
                         {'sha256:abcdefg': {'RepoTags': ['image:latest']}})
>>>>>>> 5aeb74de


if __name__ == '__main__':
    from integration import run_tests
    run_tests(DockerngTestCase, needs_daemon=False)<|MERGE_RESOLUTION|>--- conflicted
+++ resolved
@@ -623,7 +623,6 @@
                                   'state': {'new': 'stopped',
                                             'old': 'stopped'}})
 
-<<<<<<< HEAD
     def test_sls_build(self, *args):
         '''
         test build sls image.
@@ -740,7 +739,7 @@
 
         self.assertEqual(
             {"retcode": 0, "comment": "container cmd"}, ret)
-=======
+
     def test_images_with_empty_tags(self):
         """
         docker 1.12 reports also images without tags with `null`.
@@ -759,7 +758,6 @@
             result = dockerng_mod.images()
         self.assertEqual(result,
                          {'sha256:abcdefg': {'RepoTags': ['image:latest']}})
->>>>>>> 5aeb74de
 
 
 if __name__ == '__main__':
